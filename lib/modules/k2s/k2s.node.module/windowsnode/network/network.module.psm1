--- conflicted
+++ resolved
@@ -149,8 +149,6 @@
 
     $iname = "vEthernet ($endpointname)"
     netsh int ipv4 set int $iname for=en | Out-Null
-<<<<<<< HEAD
-=======
 
     # disable DNS
     $cbr0AdapterIfIndex = Get-NetIPInterface | Where-Object InterfaceAlias -Like "vEthernet ($endpointname)*" | Where-Object AddressFamily -Eq IPv4 | Select-Object -expand 'ifIndex' -First 1
@@ -158,7 +156,6 @@
         Write-Log "Disable DNS for interface $endpointname : ($cbr0AdapterIfIndex)"
         Set-DnsClient -InterfaceIndex $cbr0AdapterIfIndex -ResetConnectionSpecificSuffix -RegisterThisConnectionsAddress $false
     }
->>>>>>> d76a78e9
 }
 
 function Remove-ExternalSwitch () {
