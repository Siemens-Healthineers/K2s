# SPDX-FileCopyrightText: © 2023 Siemens Healthcare GmbH
# SPDX-License-Identifier: MIT

#Requires -RunAsAdministrator

$infraModule =   "$PSScriptRoot\..\..\..\k2s.infra.module\k2s.infra.module.psm1"
$clusterModule = "$PSScriptRoot\..\..\..\k2s.cluster.module\k2s.cluster.module.psm1"

Import-Module $infraModule, $clusterModule


function Add-WindowsWorkerNodeOnWindowsHost {
    Param(
        [parameter(Mandatory = $false, HelpMessage = 'Directory containing additional hooks to be executed after local hooks are executed')]
        [string] $AdditionalHooksDir = '',
        [parameter(Mandatory = $false, HelpMessage = 'Deletes the needed files to perform an offline installation')]
        [switch] $DeleteFilesForOfflineInstallation = $false,
        [parameter(Mandatory = $false, HelpMessage = 'Force the installation online. This option is needed if the files for an offline installation are available but you want to recreate them.')]
        [switch] $ForceOnlineInstallation = $false,
        [string] $PodSubnetworkNumber = $(throw 'Argument missing: PodSubnetworkNumber')
    )
    Stop-InstallIfNoMandatoryServiceIsRunning

    Write-Log 'Starting installation of K2s worker node on Windows host.'

    # Install loopback adapter for l2bridge
    New-DefaultLoopbackAdater

    Write-Log 'Add vfp rules'
    $rootConfiguration = Get-RootConfigk2s
    $vfpRoutingRules = $rootConfiguration.psobject.properties['vfprules-k2s'].value | ConvertTo-Json
    Add-VfpRulesToWindowsNode -VfpRulesInJsonFormat $vfpRoutingRules

    $kubernetesVersion = Get-DefaultK8sVersion
<<<<<<< HEAD
    $controlPlaneIpAddress = Get-ConfiguredIPControlPlane
=======
>>>>>>> 5ab90bce

    Initialize-WinNode -KubernetesVersion $kubernetesVersion `
        -HostGW:$true `
        -DeleteFilesForOfflineInstallation $DeleteFilesForOfflineInstallation `
        -ForceOnlineInstallation $ForceOnlineInstallation `
        -PodSubnetworkNumber $PodSubnetworkNumber

<<<<<<< HEAD
    Set-ProxySettingsOnKubenode -IpAddress $controlPlaneIpAddress
    Restart-Service httpproxy -ErrorAction SilentlyContinue
=======
>>>>>>> 5ab90bce

    # join the cluster
    Write-Log "Preparing Kubernetes $KubernetesVersion by joining nodes" -Console

    Initialize-KubernetesCluster -AdditionalHooksDir $AdditionalHooksDir -PodSubnetworkNumber $PodSubnetworkNumber
}

function Start-WindowsWorkerNodeOnWindowsHost {
    Param(
        [parameter(Mandatory = $false, HelpMessage = 'Do a full reset of the HNS network at start')]
        [switch] $ResetHns = $false,
        [parameter(Mandatory = $false, HelpMessage = 'Directory containing additional hooks to be executed after local hooks are executed')]
        [string] $AdditionalHooksDir = '',
        [parameter(Mandatory = $false, HelpMessage = 'Use cached vSwitches')]
        [switch] $UseCachedK2sVSwitches,
        [parameter(Mandatory = $false, HelpMessage = 'Skips showing start header display')]
        [switch] $SkipHeaderDisplay = $false,
        [string] $PodSubnetworkNumber = $(throw 'Argument missing: PodSubnetworkNumber'),
        [string] $DnsServers = $(throw 'Argument missing: DnsServers')
    )

    $smallsetup = Get-RootConfigk2s
    $vfpRoutingRules = $smallsetup.psobject.properties['vfprules-k2s'].value | ConvertTo-Json
    Add-VfpRulesToWindowsNode -VfpRulesInJsonFormat $vfpRoutingRules

    $ipControlPlane = Get-ConfiguredIPControlPlane
    $setupConfigRoot = Get-RootConfigk2s
    $clusterCIDRServicesWindows = $setupConfigRoot.psobject.properties['servicesCIDRWindows'].value

    # routes for services
    Write-Log "Remove obsolete route to $clusterCIDRServicesWindows"
    route delete $clusterCIDRServicesWindows >$null 2>&1
    Write-Log "Add route to $clusterCIDRServicesWindows"
    route -p add $clusterCIDRServicesWindows $ipControlPlane METRIC 7 | Out-Null

    Start-WindowsWorkerNode -DnsServers $DnsServers -ResetHns:$ResetHns -AdditionalHooksDir $AdditionalHooksDir -UseCachedK2sVSwitches:$UseCachedK2sVSwitches -SkipHeaderDisplay:$SkipHeaderDisplay -PodSubnetworkNumber $PodSubnetworkNumber

    $clusterCIDRNextHop = Get-ConfiguredClusterCIDRNextHop -PodSubnetworkNumber $PodSubnetworkNumber
    Add-WinDnsProxyListenAddress -IpAddress $clusterCIDRNextHop

    Update-NodeLabelsAndTaints -WorkerMachineName $env:computername

}

function Stop-WindowsWorkerNodeOnWindowsHost {
    Param(
        [parameter(Mandatory = $false, HelpMessage = 'Directory containing additional hooks to be executed after local hooks are executed')]
        [string] $AdditionalHooksDir = '',
        [parameter(Mandatory = $false, HelpMessage = 'Cache vSwitches on stop')]
        [switch] $CacheK2sVSwitches,
        [parameter(Mandatory = $false, HelpMessage = 'Skips showing stop header display')]
        [switch] $SkipHeaderDisplay = $false,
        [string] $PodSubnetworkNumber = $(throw 'Argument missing: PodSubnetworkNumber')
    )

    if ($SkipHeaderDisplay -eq $false) {
        Write-Log 'Stopping K2s worker node on Windows host'
    }

    $clusterCIDRNextHop = Get-ConfiguredClusterCIDRNextHop -PodSubnetworkNumber $PodSubnetworkNumber
    Remove-WinDnsProxyListenAddress -IpAddress $clusterCIDRNextHop

    Stop-WindowsWorkerNode -PodSubnetworkNumber $PodSubnetworkNumber -AdditionalHooksDir $AdditionalHooksDir -CacheK2sVSwitches:$CacheK2sVSwitches -SkipHeaderDisplay:$SkipHeaderDisplay

    # Remove routes
    $setupConfigRoot = Get-RootConfigk2s
    $clusterCIDRServicesWindows = $setupConfigRoot.psobject.properties['servicesCIDRWindows'].value
    route delete $clusterCIDRServicesWindows >$null 2>&1

    Remove-VfpRulesFromWindowsNode
   
    Write-Log 'K2s worker node on Windows host stopped.'
}

function Remove-WindowsWorkerNodeOnWindowsHost {
    Param(
        [parameter(Mandatory = $false, HelpMessage = 'Do not purge all files')]
        [switch] $SkipPurge = $false,
        [parameter(Mandatory = $false, HelpMessage = 'Directory containing additional hooks to be executed after local hooks are executed')]
        [string] $AdditionalHooksDir = '',
        [parameter(Mandatory = $false, HelpMessage = 'Skips showing uninstall header display')]
        [switch] $SkipHeaderDisplay = $false
    )

    if ($SkipHeaderDisplay -eq $false) {
        Write-Log 'Removing K2s worker node on Windows host from cluster'
    }
    
    Write-Log 'Remove external switch'
    Remove-ExternalSwitch
   
    Write-Log 'Uninstall the worker node artifacts from the Windows host'
    Uninstall-WinNode -ShallowUninstallation $SkipPurge
    
    Write-Log 'Uninstall the loopback adapter'
    Uninstall-LoopbackAdapter
    
    Write-Log 'Remove vfp rules'
    Remove-VfpRulesFromWindowsNode

    Write-Log 'Uninstalling K2s worker node on Windows host done.'  
}

function Start-WindowsWorkerNode {
    param (
        [string]$VfpRules,
        [string]$NetworkAdapterName,
        [string] $DnsServers = $(throw 'Argument missing: DnsServers'),
        [string]$PodNetworkGatewayIpAddress,
        [parameter(Mandatory = $false, HelpMessage = 'Do a full reset of the HNS network at start')]
        [switch] $ResetHns = $false,
        [parameter(Mandatory = $false, HelpMessage = 'Directory containing additional hooks to be executed after local hooks are executed')]
        [string] $AdditionalHooksDir = '',
        [parameter(Mandatory = $false, HelpMessage = 'Use cached vSwitches')]
        [switch] $UseCachedK2sVSwitches,
        [parameter(Mandatory = $false, HelpMessage = 'Skips showing start header display')]
        [switch] $SkipHeaderDisplay = $false,
        [string] $PodSubnetworkNumber = $(throw 'Argument missing: PodSubnetworkNumber')
    )

    function Get-NeedsStopFirst () {
        if ((Get-Process 'flanneld' -ErrorAction SilentlyContinue) -or
                (Get-Process 'kubelet' -ErrorAction SilentlyContinue) -or
                (Get-Process 'kube-proxy' -ErrorAction SilentlyContinue)) {
            return $true
        }
        return $false
    }

    $kubePath = Get-KubePath
    Import-Module "$kubePath\smallsetup\hns.v2.psm1" -WarningAction:SilentlyContinue -Force

    if (Get-NeedsStopFirst) {
        Write-Log 'Stopping existing K8s system...'
        Stop-WindowsWorkerNode -PodSubnetworkNumber $PodSubnetworkNumber -AdditionalHooksDir $AdditionalHooksDir -CacheK2sVSwitches:$UseCachedK2sVSwitches -SkipHeaderDisplay:$SkipHeaderDisplay
        Start-Sleep 10
    }

    if ($ResetHns) {
        Write-Log 'Doing a full reset of the HNS network'
        Get-HNSNetwork | Remove-HNSNetwork
    }

    Test-ExistingExternalSwitch

    $adapterName = Get-L2BridgeName
    Write-Log "Using network adapter '$adapterName'"
    Enable-LoopbackAdapter

    Write-Log 'Configuring network for windows node' -Console
    Restart-WinServiceVmCompute 
    Restart-WinService 'hns'

    Write-Log 'Figuring out IPv4DefaultGateway'
    $if = Get-NetIPConfiguration -InterfaceAlias "$adapterName" -ErrorAction SilentlyContinue 2>&1 | Out-Null
    $gw =  Get-LoopbackAdapterGateway
    if( $if ) {
        $gw = $if.IPv4DefaultGateway.NextHop
        Write-Log "Gateway found (from interface '$adapterName'): $gw"
    }
    Write-Log "The following gateway IP address will be used: $gw"

    New-ExternalSwitch -adapterName $adapterName -PodSubnetworkNumber $PodSubnetworkNumber

    Invoke-Hook -HookName BeforeStartK8sNetwork -AdditionalHooksDir $AdditionalHooksDir

    $ipindexEthernet = Get-NetIPInterface | Where-Object InterfaceAlias -Like "vEthernet ($adapterName)" | Where-Object AddressFamily -Eq IPv4 | Select-Object -expand 'ifIndex'
    $ipAddressForLoopbackAdapter = Get-LoopbackAdapterIP
    Set-NetIPInterface -InterfaceIndex $ipindexEthernet -Dhcp Disabled
    $dnsServersAsArray = $DnsServers -split ','
    Set-IPAdressAndDnsClientServerAddress -IPAddress $ipAddressForLoopbackAdapter -DefaultGateway $gw -Index $ipindexEthernet -DnsAddresses $dnsServersAsArray
    Set-InterfacePrivate -InterfaceAlias "vEthernet ($adapterName)"
    Set-DnsClient -InterfaceIndex $ipindexEthernet -RegisterThisConnectionsAddress $false | Out-Null
    netsh int ipv4 set int "vEthernet ($adapterName)" forwarding=enabled | Out-Null

    Write-Log "Ensuring service log directories exists"
    EnsureDirectoryPathExists -DirPath "$(Get-SystemDriveLetter):\var\log\containerd"
    EnsureDirectoryPathExists -DirPath "$(Get-SystemDriveLetter):\var\log\dnsproxy"
    EnsureDirectoryPathExists -DirPath "$(Get-SystemDriveLetter):\var\log\dockerd"
    EnsureDirectoryPathExists -DirPath "$(Get-SystemDriveLetter):\var\log\flanneld"
    EnsureDirectoryPathExists -DirPath "$(Get-SystemDriveLetter):\var\log\httpproxy"
    EnsureDirectoryPathExists -DirPath "$(Get-SystemDriveLetter):\var\log\kubelet"
    EnsureDirectoryPathExists -DirPath "$(Get-SystemDriveLetter):\var\log\windows_exporter"
    EnsureDirectoryPathExists -DirPath "$(Get-SystemDriveLetter):\var\log\containers"
    EnsureDirectoryPathExists -DirPath "$(Get-SystemDriveLetter):\var\log\pods"
    EnsureDirectoryPathExists -DirPath "$(Get-SystemDriveLetter):\var\log\bridge"
    EnsureDirectoryPathExists -DirPath "$(Get-SystemDriveLetter):\var\log\vfprules"

    Write-Log 'Starting Kubernetes services on the Windows node' -Console
    Start-ServiceAndSetToAutoStart -Name 'containerd'
    Start-ServiceAndSetToAutoStart -Name 'flanneld' -IgnoreErrors
    Start-ServiceAndSetToAutoStart -Name 'kubelet'
    Start-ServiceAndSetToAutoStart -Name 'kubeproxy'
    Start-ServiceAndSetToAutoStart -Name 'windows_exporter'

    # loop to check the state of the services for Kubernetes
    $i = 0;
    $cbr0Stopwatch = [system.diagnostics.stopwatch]::StartNew()

    $SleepInLoop = 2
    $lastShownFlannelPid = 0
    $FlannelStartDetected = 0

    while ($true) {
        $i++
        $currentFlannelPid = (Get-Process flanneld -ErrorAction SilentlyContinue).Id
        Write-NodeServiceStatus -Iteration $i

        if ($currentFlannelPid -ne $null -and $currentFlannelPid -ne $lastShownFlannelPid) {
            $FlannelStartDetected++
            if ($FlannelStartDetected -gt 1) {
                Write-Output "           PID for flanneld service: $currentFlannelPid  (restarted after failure)"
            }
            else {
                Write-Output "           PID for flanneld service: $currentFlannelPid"
            }
            $lastShownFlannelPid = $currentFlannelPid
        }
        $cbr0 = Get-NetIpInterface | Where-Object InterfaceAlias -Like '*cbr0*' | Where-Object AddressFamily -Eq IPv4

        if ( $cbr0 ) {
            Write-Output '           OK: cbr0 switch is now found'
            Write-Output "`nOK: cbr0 switch is now found"

            $l2BridgeSwitchName = Get-L2BridgeSwitchName
            $l2BridgeInterfaceIndex = Get-NetIPInterface | Where-Object InterfaceAlias -Like "*$l2BridgeSwitchName*" | Where-Object AddressFamily -Eq IPv4 | Select-Object -expand 'ifIndex'
            Set-NetIPInterface -InterfaceIndex $l2BridgeInterfaceIndex -InterfaceMetric 5
            Write-Output "Index for interface $l2BridgeSwitchName : ($l2BridgeInterfaceIndex) -> metric 5"

            # $setupConfigRoot = Get-RootConfigk2s
            $clusterCIDRWorker = Get-ConfiguredClusterCIDRHost -PodSubnetworkNumber $PodSubnetworkNumber #$setupConfigRoot.psobject.properties['podNetworkWorkerCIDR'].value
            $clusterCIDRNextHop = Get-ConfiguredClusterCIDRNextHop -PodSubnetworkNumber $PodSubnetworkNumber #$setupConfigRoot.psobject.properties['cbr0'].value

            # routes for Windows pods
            Write-Output "Remove obsolete route to $clusterCIDRWorker"
            route delete $clusterCIDRWorker >$null 2>&1
            Write-Output "Add route to $clusterCIDRWorker"
            route -p add $clusterCIDRWorker $clusterCIDRNextHop METRIC 5 | Out-Null

            Write-Output "Networking setup done.`n"
            break;
        } elseif ($cbr0Stopwatch.Elapsed.TotalSeconds -gt 150) {
                Stop-Service flanneld
                Write-Output "FAIL: No cbr0 switch found, timeout. Aborting.`n"
                Write-Output 'For troubleshooting look into the log file C:\var\log\flanneld'
                Write-Output ''
                throw 'Timeout: flanneld failed to create cbr0 switch'
        }

        Start-Sleep -s $SleepInLoop
    }

    CheckFlannelConfig

    Invoke-Hook -HookName 'AfterStartK8sNetwork' -AdditionalHooksDir $AdditionalHooksDir
}

function Stop-WindowsWorkerNode {
    Param(
        [parameter(Mandatory = $false, HelpMessage = 'Directory containing additional hooks to be executed after local hooks are executed')]
        [string] $AdditionalHooksDir = '',
        [parameter(Mandatory = $false, HelpMessage = 'Cache vSwitches on stop')]
        [switch] $CacheK2sVSwitches,
        [parameter(Mandatory = $false, HelpMessage = 'Skips showing stop header display')]
        [switch] $SkipHeaderDisplay = $false,
        [string] $PodSubnetworkNumber = $(throw "Argument missing: PodSubnetworkNumber")
    )

    Write-Log 'Stopping Kubernetes services on the Windows node' -Console

    Stop-ServiceAndSetToManualStart 'kubeproxy'
    Stop-ServiceAndSetToManualStart 'kubelet'
    Stop-ServiceAndSetToManualStart 'flanneld'
    Stop-ServiceAndSetToManualStart 'windows_exporter'
    Stop-ServiceAndSetToManualStart 'containerd'

    $shallRestartDocker = $false
    if ($(Get-Service -Name 'docker' -ErrorAction SilentlyContinue).Status -eq 'Running') {
        Stop-ServiceProcess 'docker' 'dockerd'
        $shallRestartDocker = $true
    }

    Write-Log 'Stopping K8s network' -Console
    Restart-WinService 'hns'

    Invoke-Hook -HookName 'BeforeStopK8sNetwork' -AdditionalHooksDir $AdditionalHooksDir
    
    if (!$CacheK2sVSwitches) {
        # Remove the external switch
        Remove-ExternalSwitch

        Write-Log 'Delete network policies'
        Get-HnsPolicyList | Remove-HnsPolicyList -ErrorAction SilentlyContinue
        Write-Log 'Cleaning up registry for NicList'
        Get-ChildItem -Path 'HKLM:\SYSTEM\CurrentControlSet\Services\VMSMP\Parameters\NicList' | Remove-Item -ErrorAction SilentlyContinue | Out-Null
    }

    Write-Log 'Removing old logfiles'
    Remove-Item -Force "$(Get-SystemDriveLetter):\var\log\flanneld\flannel*.*" -Recurse -Confirm:$False -ErrorAction SilentlyContinue
    Remove-Item -Force "$(Get-SystemDriveLetter):\var\log\kubelet\*.*" -Recurse -Confirm:$False -ErrorAction SilentlyContinue
    Remove-Item -Force "$(Get-SystemDriveLetter):\var\log\kubeproxy\*.*" -Recurse -Confirm:$False -ErrorAction SilentlyContinue

    if ($shallRestartDocker) {
        Start-ServiceProcess 'docker'
    }

    $podNetworkCIDR = Get-ConfiguredClusterCIDRHost -PodSubnetworkNumber $PodSubnetworkNumber
    # Remove routes
    route delete $podNetworkCIDR >$null 2>&1

    Invoke-Hook -HookName 'AfterStopK8sNetwork' -AdditionalHooksDir $AdditionalHooksDir

    Disable-LoopbackAdapter
    
    Write-Log 'K2s worker node on Windows host stopped.'
}

function CheckFlannelConfig {
    $flannelFile = "$(Get-InstallationDriveLetter):\run\flannel\subnet.env"
    $existsFlannelFile = Test-Path -Path $flannelFile
    if( $existsFlannelFile ) {
        Write-Log "Flannel file $flannelFile exists"
        return
    }
    # only in case that we used another drive than C for the installation
    if( ($(Get-InstallationDriveLetter) -ne $(Get-SystemDriveLetter))) {
        $i = 0
        $flannelFileSource = "$(Get-SystemDriveLetter):\run\flannel\subnet.env"
        Write-Log "Check $flannelFileSource file creation, this can take minutes depending on your network setup ..."
        while ($true) {
            $i++
            Write-Log "flannel handling loop (iteration #$i):"
            if( Test-Path -Path $flannelFileSource ) {
                $targetPath = "$(Get-InstallationDriveLetter):\run\flannel"
                New-Item -ItemType Directory -Path $targetPath -Force | Out-Null
                Copy-Item -Path $flannelFileSource -Destination $targetPath -Force | Out-Null
                break
            }
            Start-Sleep -s 5

            # End the loop
            if ($i -eq 50) {
                throw "Fatal: Flannel failed to create file: $flannelFileSource for target drive $(Get-InstallationDriveLetter):\run\flannel\subnet.env !"
            }
        }
    }
}

function Test-ExistingExternalSwitch {
    $l2BridgeSwitchName = Get-L2BridgeSwitchName
    $externalSwitches = Get-VMSwitch | Where-Object { $_.SwitchType -eq 'External'  -and $_.Name -ne $l2BridgeSwitchName}
    if ($externalSwitches) {
        Write-Log 'Found External Switches:'
        Write-Log $($externalSwitches | Select-Object -Property Name)
        Write-Log 'Precheck failed: Cannot proceed further with existing External Network Switches as it conflicts with k2s networking' -Console
        Write-Log "Remove all your External Network Switches with command PS>Get-VMSwitch | Where-Object { `$_.SwitchType -eq 'External'  -and `$_.Name -ne '$l2BridgeSwitchName'} | Remove-VMSwitch -Force" -Console
        Write-Log 'WARNING: This will remove your External Switches, please check whether these switches are required before executing the command' -Console
        throw 'Remove all the existing External Network Switches and retry the k2s command again'
    }
}

function EnsureDirectoryPathExists(
    [string]$DirPath
) {
    if (-not (Test-Path $DirPath)) {
        New-Item -Path $DirPath -ItemType Directory -Force | Out-Null
    }
}

function Restart-WinServiceVmCompute {
    # Rationale for the logic used in this function: 
    #  if a virtual machine is running under WSL when the Windows service 'vmcompute' is restarted
    #  the Windows host freezes and a blue screen is displayed.
    #  This was observed in Microsoft Windows 10 Version 22H2 (OS Build 19045)
    $windowsServiceName = 'vmcompute'
    $isWslUsed = Get-ConfigWslFlag
    if ($isWslUsed) {
        Write-Log "Shutdown WSL before restarting Windows service '$windowsServiceName'"
        wsl --shutdown
    }
    Restart-WinService $windowsServiceName
    if ($isWslUsed) {
        Write-Log "Start WSL after restarting Windows service '$windowsServiceName'"
        Start-WSL
    }
}

Export-ModuleMember -Function Add-WindowsWorkerNodeOnWindowsHost,
Remove-WindowsWorkerNodeOnWindowsHost,
Start-WindowsWorkerNodeOnWindowsHost,
Stop-WindowsWorkerNodeOnWindowsHost<|MERGE_RESOLUTION|>--- conflicted
+++ resolved
@@ -32,10 +32,6 @@
     Add-VfpRulesToWindowsNode -VfpRulesInJsonFormat $vfpRoutingRules
 
     $kubernetesVersion = Get-DefaultK8sVersion
-<<<<<<< HEAD
-    $controlPlaneIpAddress = Get-ConfiguredIPControlPlane
-=======
->>>>>>> 5ab90bce
 
     Initialize-WinNode -KubernetesVersion $kubernetesVersion `
         -HostGW:$true `
@@ -43,11 +39,6 @@
         -ForceOnlineInstallation $ForceOnlineInstallation `
         -PodSubnetworkNumber $PodSubnetworkNumber
 
-<<<<<<< HEAD
-    Set-ProxySettingsOnKubenode -IpAddress $controlPlaneIpAddress
-    Restart-Service httpproxy -ErrorAction SilentlyContinue
-=======
->>>>>>> 5ab90bce
 
     # join the cluster
     Write-Log "Preparing Kubernetes $KubernetesVersion by joining nodes" -Console
