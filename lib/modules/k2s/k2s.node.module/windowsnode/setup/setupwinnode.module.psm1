--- conflicted
+++ resolved
@@ -142,11 +142,7 @@
         Write-Log 'Skipping networking setup on windows node'
     }
 
-<<<<<<< HEAD
-    Install-WinNodeArtifacts -HostVM:$HostVM -SkipClusterSetup:$SkipClusterSetup -WorkerNodeNumber $WorkerNodeNumber
-=======
     Install-WinNodeArtifacts -Proxy "$Proxy" -HostVM:$HostVM -SkipClusterSetup:$SkipClusterSetup -PodSubnetworkNumber $PodSubnetworkNumber
->>>>>>> 5ab90bce
 
     if (! $SkipClusterSetup) {
         Reset-WinServices
