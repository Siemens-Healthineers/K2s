--- conflicted
+++ resolved
@@ -164,14 +164,7 @@
 function Invoke-DownloadWindowsNodeArtifacts {
     Param(
         [parameter(Mandatory = $true, HelpMessage = 'Kubernetes version to use')]
-        [string] $KubernetesVersion,
-<<<<<<< HEAD
-        [parameter(Mandatory = $false, HelpMessage = 'Skips networking setup and installation of cluster dependent tools kubelet, flannel on windows node')]
-        [boolean] $SkipClusterSetup = $false
-=======
-        [parameter(Mandatory = $false, HelpMessage = 'HTTP proxy if available')]
-        [string] $Proxy = ''
->>>>>>> 025d6fb8
+        [string] $KubernetesVersion
     )
 
     if (Test-Path($windowsNodeArtifactsDownloadsDirectory)) {
@@ -229,8 +222,6 @@
     #PUTTY TOOLS
     Invoke-DownloadPuttyArtifacts $downloadsBaseDirectory
 
-    #START OF DEPLOYMENT OF DOWNLOADED ARTIFACTS
-
     # CONTAINERD
     Invoke-DeployContainerdArtifacts $windowsNodeArtifactsDirectory
     Invoke-DeployCrictlArtifacts $windowsNodeArtifactsDirectory
@@ -239,13 +230,8 @@
     # YAML TOOLS
     Invoke-DeployYamlArtifacts $windowsNodeArtifactsDirectory
 
-<<<<<<< HEAD
-    Install-WinContainerd -SkipNetworkingSetup:$SkipClusterSetup -WindowsNodeArtifactsDirectory $windowsNodeArtifactsDirectory
+    Install-WinContainerd -SkipNetworkingSetup:$true -WindowsNodeArtifactsDirectory $windowsNodeArtifactsDirectory
     Invoke-DownloadWindowsImages $downloadsBaseDirectory
-=======
-    Install-WinContainerd -Proxy $Proxy -SkipNetworkingSetup:$true -WindowsNodeArtifactsDirectory $windowsNodeArtifactsDirectory
-    Invoke-DownloadWindowsImages $downloadsBaseDirectory $Proxy
->>>>>>> 025d6fb8
     Uninstall-WinContainerd -ShallowUninstallation $true
 
     Write-Log 'Finished downloading artifacts for the Windows node'
@@ -296,11 +282,7 @@
         }
         Write-Log "Create folder '$downloadsDirectory'"
         New-Item -Path "$downloadsDirectory" -ItemType Directory -Force -ErrorAction SilentlyContinue
-<<<<<<< HEAD
-        Invoke-DownloadWindowsNodeArtifacts -KubernetesVersion $KubernetesVersion -SkipClusterSetup:$SkipClusterSetup
-=======
-        Invoke-DownloadWindowsNodeArtifacts -KubernetesVersion $KubernetesVersion -Proxy $Proxy
->>>>>>> 025d6fb8
+        Invoke-DownloadWindowsNodeArtifacts -KubernetesVersion $KubernetesVersion
         Write-Log "Remove folder '$downloadsDirectory'"
         Remove-Item -Path "$downloadsDirectory" -Recurse -Force -ErrorAction SilentlyContinue
     }
@@ -347,11 +329,7 @@
     Invoke-DeployDockerArtifacts $windowsNodeArtifactsDirectory
     Install-WinDocker
 
-<<<<<<< HEAD
-    Install-WinContainerd -SkipNetworkingSetup:$SkipClusterSetup -WindowsNodeArtifactsDirectory $windowsNodeArtifactsDirectory
-=======
     Install-WinContainerd -Proxy "$Proxy" -SkipNetworkingSetup:$SkipClusterSetup -WindowsNodeArtifactsDirectory $windowsNodeArtifactsDirectory -WorkerNodeNumber $WorkerNodeNumber
->>>>>>> 025d6fb8
 
     if (!($SkipClusterSetup)) {
         Invoke-DeployWindowsImages $windowsNodeArtifactsDirectory
