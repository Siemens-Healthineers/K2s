# SPDX-FileCopyrightText: © 2023 Siemens Healthcare GmbH
# SPDX-License-Identifier: MIT

#Requires -RunAsAdministrator

$infraModule = "$PSScriptRoot\..\..\..\k2s.infra.module\k2s.infra.module.psm1"
$baseImageModule = "$PSScriptRoot\base-image.module.psm1"
$vmModule = "$PSScriptRoot\..\vm\vm.module.psm1"
Import-Module $infraModule, $baseImageModule, $vmModule

$kubeBinPath = Get-KubeBinPath

$downloadsDirectory = "$kubeBinPath\downloads"
$provisioningTargetDirectory = "$kubeBinPath\provisioning"

$KubemasterVmProvisioningVmName = 'KUBEMASTER_IN_PROVISIONING'
$RawBaseImageInProvisioningForKubemasterImageName = 'Debian-11-Base-In-Provisioning-For-Kubemaster.vhdx'
$VmProvisioningNatName = 'KubemasterVmProvisioningNat'
$VmProvisioningSwitchName = 'KubemasterVmProvisioningSwitch'

$KubeworkerVmProvisioningVmName = 'KUBEWORKER_IN_PROVISIONING'
$RawBaseImageInProvisioningForKubeworkerImageName = 'Debian-11-Base-In-Provisioning-For-Kubeworker.vhdx'
$KubeworkerVmProvisioningNatName = 'KubeworkerVmProvisioningNat'
$KubeworkerVmProvisioningSwitchName = 'KubeworkerVmProvisioningSwitch'

$KubenodeVmProvisioningVmName = 'KUBENODE_IN_PROVISIONING'
$RawBaseImageInProvisioningForKubenodeImageName = 'Debian-11-Base-In-Provisioning-For-Kubenode.vhdx'
$KubenodeVmProvisioningNatName = 'KubenodeVmProvisioningNat'
$KubenodeVmProvisioningSwitchName = 'KubenodeVmProvisioningSwitch'

$RootfsWslProvisioningVmName = 'ROOTFS_FOR_WSL_IN_CREATION'

class VmParameters {
    [string]$VmName
    [long]  $MemoryStartupBytes
    [long]  $ProcessorCount
    [uint64]$DiskSize
    [string]$IsoFileName
    [string]$InProvisioningVhdxFileName
    [string]$ProvisionedVhdxFileName
}

class GuestOsParameters {
    [string]$UserName
    [string]$UserPwd
    [string]$NetworkInterfaceName
    [string]$Hostname
}

class NetworkParameters {
    [string]$HostIpAddress
    [string]$GuestIpAddress
    [string]$NatName
    [string]$NatIpAddress
    [string]$SwitchName
    [string]$HostNetworkPrefixLength
    [string]$DnsIpAddresses
}

function New-KubenodeBaseImage {
    param (
        [parameter(Mandatory = $false, HelpMessage = 'Startup Memory Size of VM')]
        [long]$VMMemoryStartupBytes = 8GB,
        [parameter(Mandatory = $false, HelpMessage = 'Number of Virtual Processors for VM')]
        [long]$VMProcessorCount = 4,
        [parameter(Mandatory = $false, HelpMessage = 'Virtual hard disk size of VM')]
        [uint64]$VMDiskSize = 50GB,
        [parameter(Mandatory = $false, HelpMessage = 'The HTTP proxy if available.')]
        [string]$Proxy = '',
        [string]$DnsIpAddresses = $(throw 'Argument missing: DnsIpAddresses'),
        [ValidateScript({ Assert-LegalCharactersInPath -Path $_ })]
        [ValidateScript({ Assert-Pattern -Path $_ -Pattern '.*\.vhdx$' })]
        [parameter(Mandatory = $false, HelpMessage = 'The path to save the provisioned base image.')]
        [string] $OutputPath = $(throw 'Argument missing: OutputPath'),
        [parameter(Mandatory = $false, HelpMessage = 'Keep artifacts used on provisioning')]
        [bool] $KeepArtifactsUsedOnProvisioning = $false,
        [scriptblock]$Hook = $(throw "Argument missing: Hook")
    )

    Assert-Path -Path (Split-Path $OutputPath) -PathType 'Container' -ShallExist $true | Out-Null

    if (Test-Path $OutputPath) {
        Remove-Item -Path $OutputPath -Force
        Write-Log "Deleted already existing provisioned image '$OutputPath'"
    }
    else {
        Write-Log "Provisioned image '$OutputPath' does not exist. Nothing to delete."
    }

    [VmParameters]$vmParameters = [VmParameters]::new() 
    $vmParameters.DiskSize = $VMDiskSize
    $vmParameters.InProvisioningVhdxFileName = $RawBaseImageInProvisioningForKubenodeImageName
    $vmParameters.IsoFileName = 'cloud-init-kubenode-provisioning.iso'
    $vmParameters.MemoryStartupBytes = $VMMemoryStartupBytes
    $vmParameters.ProcessorCount = $VMProcessorCount
    $vmParameters.ProvisionedVhdxFileName = 'Debian-11-Base-Provisioned-For-Kubenode.vhdx'
    $vmParameters.VmName = $KubenodeVmProvisioningVmName

    [GuestOsParameters]$guestOsParameters = [GuestOsParameters]::new() 
    $guestOsParameters.Hostname = Get-HostnameForProvisioningKubeNode
    $guestOsParameters.NetworkInterfaceName = Get-NetworkInterfaceName
    $guestOsParameters.UserName = Get-DefaultUserNameKubeNode
    $guestOsParameters.UserPwd = Get-DefaultUserPwdKubeNode

    [NetworkParameters]$networkParameters = [NetworkParameters]::new() 
    $networkParameters.GuestIpAddress = Get-VmIpForProvisioningKubeNode
    $networkParameters.HostIpAddress = Get-HostIpForProvisioningKubeNode
    $networkParameters.HostNetworkPrefixLength = Get-NetworkPrefixLengthForProvisioningKubeNode
    $networkParameters.NatIpAddress = Get-NatIpForProvisioningKubeNode
    $networkParameters.NatName = $KubenodeVmProvisioningNatName
    $networkParameters.SwitchName = $KubenodeVmProvisioningSwitchName
    $networkParameters.DnsIpAddresses = $DnsIpAddresses

    $baseImageCreationParameters = @{
        VmParameters                      = $vmParameters
        GuestOsParameters                 = $guestOsParameters
        NetworkParameters                 = $networkParameters
        Proxy                             = $Proxy
        InstallationHook                  = $Hook
        AfterProvisioningFinishedHook     = { }
        OutputPath                        = $OutputPath
        KeepArtifactsUsedOnProvisioning   = $KeepArtifactsUsedOnProvisioning
    }

    New-ProvisionedBaseImage @baseImageCreationParameters
}

function New-KubemasterBaseImage {
    param (
        [parameter(Mandatory = $false, HelpMessage = 'Startup Memory Size of VM')]
        [long]$VMMemoryStartupBytes = 8GB,
        [parameter(Mandatory = $false, HelpMessage = 'Number of Virtual Processors for VM')]
        [long]$VMProcessorCount = 4,
        [parameter(Mandatory = $false, HelpMessage = 'Virtual hard disk size of VM')]
        [uint64]$VMDiskSize = 50GB,
        [string]$Hostname,
        [string]$IpAddress,
        [string]$GatewayIpAddress,
        [string]$InterfaceName,
        [string]$DnsServers = '',
        [parameter(Mandatory = $false, HelpMessage = 'The path to take the kubenode base image.')]
        [string] $InputPath = $(throw "Argument missing: InputPath"),
        [parameter(Mandatory = $false, HelpMessage = 'The path to save the prepared base image.')]
        [string] $OutputPath = $(throw "Argument missing: OutputPath"),
        [scriptblock]$Hook = $(throw "Argument missing: Hook")
        )

        if (!(Test-Path -Path $InputPath)) {
            throw "The specified input path '$InputPath' does not exist"
        }
        if (Test-Path -Path $OutputPath) {
            Remove-Item -Path $OutputPath -Force
        }

<<<<<<< HEAD
        $masterNodeParameters = @{
            IpAddress                     = $networkParameters.GuestIpAddress
            UserName                      = $guestOsParameters.UserName
            UserPwd                       = $guestOsParameters.UserPwd
            Proxy                         = $Proxy
            K8sVersion                    = Get-DefaultK8sVersion
            CrioVersion                   = $crioVersion
            ClusterCIDR                   = Get-ConfiguredClusterCIDR
            ClusterCIDR_Services          = Get-ConfiguredClusterCIDRServices
            KubeDnsServiceIP              = $setupConfigRoot.psobject.properties['kubeDnsServiceIP'].value
            GatewayIP                     = $networkParameters.HostIpAddress
            NetworkInterfaceName          = $guestOsParameters.NetworkInterfaceName
            NetworkInterfaceCni0IP_Master = $setupConfigRoot.psobject.properties['masterNetworkInterfaceCni0IP'].value
            Hook                          = $addToControlPlaneNode
=======
        if (Test-Path -Path $provisioningTargetDirectory) {
            Remove-Item -Path $provisioningTargetDirectory -Recurse -Force
        }
        New-Item -Path $provisioningTargetDirectory -Type Directory 

        $kubemasterInPreparationName = "kubemaster-in-preparation.vhdx"

        $inPreparationVhdxPath = "$provisioningTargetDirectory\$kubemasterInPreparationName"
        $preparedVhdxPath = "$provisioningTargetDirectory\kubemaster-prepared.vhdx"

        $sourcePath = $InputPath

        Copy-Item -Path $sourcePath -Destination $inPreparationVhdxPath

        $vmName = $KubemasterVmProvisioningVmName
        $switchName = $KubenodeVmProvisioningSwitchName
        $natName = $KubenodeVmProvisioningNatName

        $vm = Get-VM | Where-Object Name -Like $vmName
        Write-Log "Ensure not existence of VM $vmName"
        if ($null -ne $vm) {
            Stop-VirtualMachine($vm)
            $vm | Remove-VM -Force
>>>>>>> d1f39eb4
        }

        $vmParams = @{
            "VmName"=$vmName
            "VhdxFilePath"=$inPreparationVhdxPath
            "IsoFilePath"=""
            "VMMemoryStartupBytes"=$VMMemoryStartupBytes
            "VMProcessorCount"=$VMProcessorCount
            "VMDiskSize"=$VMDiskSize
        }
        New-VirtualMachineForBaseImageProvisioning @vmParams

        $networkParams1 = @{
            "SwitchName"=$switchName
            "HostIpAddress"=Get-HostIpForProvisioningKubeNode
            "HostIpPrefixLength"=Get-NetworkPrefixLengthForProvisioningKubeNode
            "NatName"=$natName
            "NatIpAddress"=Get-NatIpForProvisioningKubeNode
        }
        New-NetworkForProvisioning @networkParams1

        Connect-VMNetworkAdapter -VmName $vmName -SwitchName $switchName -ErrorAction Stop

        Start-VM -Name $vmName
        Write-Log "Waiting for VM to send heartbeat..."
        Wait-VM -Name $vmName -For Heartbeat
        Write-Log "   heartbeat received. Waiting for VM to send heartbeat again..."
        Wait-VM -Name $vmName -For Heartbeat
        Write-Log "  ok"


        $remoteUser1 = "$(Get-DefaultUserNameKubeNode)@$(Get-VmIpForProvisioningKubeNode)"
        Wait-ForSshPossible -User $remoteUser1 -UserPwd $(Get-DefaultUserPwdKubeNode) -SshTestCommand 'which ls' -ExpectedSshTestCommandResult '/usr/bin/ls'

        # hostname
        $hostnameKubemaster = $Hostname
        Invoke-CmdOnControlPlaneViaUserAndPwd "sudo hostnamectl set-hostname $hostnameKubemaster" -RemoteUser $remoteUser1
        Invoke-CmdOnControlPlaneViaUserAndPwd "sudo sed -i `"s/$(Get-HostnameForProvisioningKubeNode)/$hostnameKubemaster/g`" /etc/hosts" -RemoteUser $remoteUser1

        # IP
        $interfaceConfigurationPath = '/etc/network/interfaces.d/10-k2s'
        Invoke-CmdOnControlPlaneViaUserAndPwd "echo auto lo | sudo tee $interfaceConfigurationPath" -RemoteUser $remoteUser1
        Invoke-CmdOnControlPlaneViaUserAndPwd "echo iface lo inet loopback | sudo tee -a $interfaceConfigurationPath" -RemoteUser $remoteUser1
        Invoke-CmdOnControlPlaneViaUserAndPwd "echo auto $InterfaceName | sudo tee -a $interfaceConfigurationPath" -RemoteUser $remoteUser1
        Invoke-CmdOnControlPlaneViaUserAndPwd "echo iface $InterfaceName inet static | sudo tee -a $interfaceConfigurationPath" -RemoteUser $remoteUser1
        Invoke-CmdOnControlPlaneViaUserAndPwd "echo address $IpAddress/24 | sudo tee -a $interfaceConfigurationPath" -RemoteUser $remoteUser1
        Invoke-CmdOnControlPlaneViaUserAndPwd "echo dns-nameservers $($DnsServers.Replace(',', ' ')) | sudo tee -a $interfaceConfigurationPath" -RemoteUser $remoteUser1
        Invoke-CmdOnControlPlaneViaUserAndPwd "echo gateway $GatewayIpAddress | sudo tee -a $interfaceConfigurationPath" -RemoteUser $remoteUser1
        Invoke-CmdOnControlPlaneViaUserAndPwd "echo mtu 1400 | sudo tee -a $interfaceConfigurationPath" -RemoteUser $remoteUser1
        Invoke-CmdOnControlPlaneViaUserAndPwd "sudo rm -f /etc/network/interfaces.d/50-cloud-init" -RemoteUser $remoteUser1

        # ssh keys
        Invoke-CmdOnControlPlaneViaUserAndPwd "sudo rm -f /etc/ssh/ssh_host_*; sudo ssh-keygen -A; sudo systemctl restart ssh" -RemoteUser $remoteUser1

        Stop-VirtualMachineForBaseImageProvisioning -Name $vmName
        Disconnect-VMNetworkAdapter -VmName $vmName
        Remove-NetworkForProvisioning -SwitchName $switchName -NatName $natName

        $networkParams2 = @{
            "SwitchName"=$VmProvisioningSwitchName
            "HostIpAddress"=$GatewayIpAddress
            "HostIpPrefixLength"="24"
            "NatName"=$VmProvisioningNatName
            "NatIpAddress"="172.19.1.0"
        }
        New-NetworkForProvisioning @networkParams2

        Write-Log "Attach the VM to a network switch"
        Connect-VMNetworkAdapter -VmName $vmName -SwitchName $networkParams2.SwitchName -ErrorAction Stop

        Start-VM -Name $vmName
        Write-Log "Waiting for VM to send heartbeat..."
        Wait-VM -Name $vmName -For Heartbeat
        Write-Log "   heartbeat received. Waiting for VM to send heartbeat again..."
        Wait-VM -Name $vmName -For Heartbeat
        Write-Log "  ok"

        $remoteUser2 = "$(Get-DefaultUserNameKubeNode)@$IpAddress"

        Wait-ForSshPossible -User $remoteUser2 -UserPwd $(Get-DefaultUserPwdKubeNode) -SshTestCommand 'which ls' -ExpectedSshTestCommandResult '/usr/bin/ls'
        
        &$Hook

        Stop-VirtualMachineForBaseImageProvisioning -Name $vmName
        Rename-Item $inPreparationVhdxPath $preparedVhdxPath
        Copy-Item $preparedVhdxPath $OutputPath -Force

        Remove-VM -Name $vmName -Force

        Remove-NetworkForProvisioning -SwitchName $VmProvisioningSwitchName -NatName $VmProvisioningNatName

        Remove-Item -Path $provisioningTargetDirectory -Recurse -Force
}

function New-KubeworkerBaseImage {
    param (
        [parameter(Mandatory = $false, HelpMessage = 'Startup Memory Size of VM')]
        [long]$VMMemoryStartupBytes = 8GB,
        [parameter(Mandatory = $false, HelpMessage = 'Number of Virtual Processors for VM')]
        [long]$VMProcessorCount = 4,
        [parameter(Mandatory = $false, HelpMessage = 'Virtual hard disk size of VM')]
        [uint64]$VMDiskSize = 50GB,
        [string]$Hostname,
        [string]$IpAddress,
        [string]$GatewayIpAddress,
        [string]$InterfaceName,
        [string]$DnsServers = '',
        [parameter(Mandatory = $false, HelpMessage = 'The path to take the kubenode base image.')]
        [string] $InputPath = $(throw "Argument missing: InputPath"),
        [parameter(Mandatory = $false, HelpMessage = 'The path to save the prepared base image.')]
        [string] $OutputPath = $(throw "Argument missing: OutputPath"),
        [scriptblock]$Hook = $(throw "Argument missing: Hook")
        )

        if (!(Test-Path -Path $InputPath)) {
            throw "The specified input path '$InputPath' does not exist"
        }
        if (Test-Path -Path $OutputPath) {
            Remove-Item -Path $OutputPath -Force
        }

        if (Test-Path -Path $provisioningTargetDirectory) {
            Remove-Item -Path $provisioningTargetDirectory -Recurse -Force
        }
        New-Item -Path $provisioningTargetDirectory -Type Directory 

    $kubeworkerInPreparationName = "$Hostname-in-preparation.vhdx"

    $inPreparationVhdxPath = "$provisioningTargetDirectory\$kubeworkerInPreparationName"
    $preparedVhdxPath = "$provisioningTargetDirectory\$Hostname-prepared.vhdx"

    $sourcePath = $InputPath

    Copy-Item -Path $sourcePath -Destination $inPreparationVhdxPath

    

    $vmName = $KubeworkerVmProvisioningVmName
    $switchName = $KubenodeVmProvisioningSwitchName
    $natName = $KubenodeVmProvisioningNatName

    $vm = Get-VM | Where-Object Name -Like $vmName
    Write-Log "Ensure not existence of VM $vmName"
    if ($null -ne $vm) {
        Stop-VirtualMachine($vm)
        $vm | Remove-VM -Force
    }

    $vmParams = @{
        "VmName"=$vmName
        "VhdxFilePath"=$inPreparationVhdxPath
        "IsoFilePath"=""
        "VMMemoryStartupBytes"=$VMMemoryStartupBytes
        "VMProcessorCount"=$VMProcessorCount
        "VMDiskSize"=$VMDiskSize
    }
    New-VirtualMachineForBaseImageProvisioning @vmParams

    $networkParams1 = @{
        "SwitchName"=$switchName
        "HostIpAddress"=Get-HostIpForProvisioningKubeNode
        "HostIpPrefixLength"=Get-NetworkPrefixLengthForProvisioningKubeNode
        "NatName"=$natName
        "NatIpAddress"=Get-NatIpForProvisioningKubeNode
    }
    New-NetworkForProvisioning @networkParams1

    Connect-VMNetworkAdapter -VmName $vmName -SwitchName $switchName -ErrorAction Stop

    Start-VM -Name $vmName
    Write-Log "Waiting for VM to send heartbeat..."
    Wait-VM -Name $vmName -For Heartbeat
    Write-Log "   heartbeat received. Waiting for VM to send heartbeat again..."
    Wait-VM -Name $vmName -For Heartbeat
    Write-Log "  ok"

    $remoteUser1 = "$(Get-DefaultUserNameKubeNode)@$(Get-VmIpForProvisioningKubeNode)"
    Wait-ForSshPossible -User $remoteUser1 -UserPwd $(Get-DefaultUserPwdKubeNode) -SshTestCommand 'which ls' -ExpectedSshTestCommandResult '/usr/bin/ls'

    # hostname
    Invoke-CmdOnControlPlaneViaUserAndPwd "sudo hostnamectl set-hostname $Hostname" -RemoteUser $remoteUser1
    Invoke-CmdOnControlPlaneViaUserAndPwd "sudo sed -i `"s/$(Get-HostnameForProvisioningKubeNode)/$Hostname/g`" /etc/hosts" -RemoteUser $remoteUser1

    # IP
    $interfaceConfigurationPath = '/etc/network/interfaces.d/10-k2s'
    Invoke-CmdOnControlPlaneViaUserAndPwd "echo auto lo | sudo tee $interfaceConfigurationPath" -RemoteUser $remoteUser1
    Invoke-CmdOnControlPlaneViaUserAndPwd "echo iface lo inet loopback | sudo tee -a $interfaceConfigurationPath" -RemoteUser $remoteUser1
    Invoke-CmdOnControlPlaneViaUserAndPwd "echo auto $InterfaceName | sudo tee -a $interfaceConfigurationPath" -RemoteUser $remoteUser1
    Invoke-CmdOnControlPlaneViaUserAndPwd "echo iface $InterfaceName inet static | sudo tee -a $interfaceConfigurationPath" -RemoteUser $remoteUser1
    Invoke-CmdOnControlPlaneViaUserAndPwd "echo address $IpAddress/24 | sudo tee -a $interfaceConfigurationPath" -RemoteUser $remoteUser1
    Invoke-CmdOnControlPlaneViaUserAndPwd "echo dns-nameservers 172.19.1.100 | sudo tee -a $interfaceConfigurationPath" -RemoteUser $remoteUser1
    Invoke-CmdOnControlPlaneViaUserAndPwd "echo gateway $GatewayIpAddress | sudo tee -a $interfaceConfigurationPath" -RemoteUser $remoteUser1
    Invoke-CmdOnControlPlaneViaUserAndPwd "echo mtu 1400 | sudo tee -a $interfaceConfigurationPath" -RemoteUser $remoteUser1
    Invoke-CmdOnControlPlaneViaUserAndPwd "sudo rm -f /etc/network/interfaces.d/50-cloud-init" -RemoteUser $remoteUser1

    # ssh keys
    Invoke-CmdOnControlPlaneViaUserAndPwd "sudo rm -f /etc/ssh/ssh_host_*; sudo ssh-keygen -A; sudo systemctl restart ssh" -RemoteUser $remoteUser1

    Stop-VirtualMachineForBaseImageProvisioning -Name $vmName
    Disconnect-VMNetworkAdapter -VmName $vmName
    Remove-NetworkForProvisioning -SwitchName $switchName -NatName $natName

    $networkParams2 = @{
        "SwitchName"=$KubeworkerVmProvisioningSwitchName
        "HostIpAddress"=$GatewayIpAddress
        "HostIpPrefixLength"="24"
        "NatName"=$KubeworkerVmProvisioningNatName
        "NatIpAddress"="172.19.1.0"
    }
    New-NetworkForProvisioning @networkParams2

    Write-Log "Attach the VM to a network switch"
    Connect-VMNetworkAdapter -VmName $vmName -SwitchName $networkParams2.SwitchName -ErrorAction Stop

    Start-VM -Name $vmName
    Write-Log "Waiting for VM to send heartbeat..."
    Wait-VM -Name $vmName -For Heartbeat
    Write-Log "   heartbeat received. Waiting for VM to send heartbeat again..."
    Wait-VM -Name $vmName -For Heartbeat
    Write-Log "  ok"

    $remoteUser2 = "$(Get-DefaultUserNameKubeNode)@$IpAddress"

    Wait-ForSshPossible -User $remoteUser2 -UserPwd $(Get-DefaultUserPwdKubeNode) -SshTestCommand 'which ls' -ExpectedSshTestCommandResult '/usr/bin/ls'
        
    Stop-VirtualMachineForBaseImageProvisioning -Name $vmName
    Rename-Item $inPreparationVhdxPath $preparedVhdxPath
    Copy-Item $preparedVhdxPath $OutputPath -Force

    Remove-VM -Name $vmName -Force

    Remove-NetworkForProvisioning -SwitchName $KubeworkerVmProvisioningSwitchName -NatName $KubeworkerVmProvisioningNatName

    Remove-Item -Path $provisioningTargetDirectory -Recurse -Force
}

function Start-VmBasedOnKubenodeBaseImage {
    param (
        [parameter(Mandatory = $false, HelpMessage = 'Startup Memory Size of VM')]
        [long]$VMMemoryStartupBytes = 8GB,
        [parameter(Mandatory = $false, HelpMessage = 'Number of Virtual Processors for VM')]
        [long]$VMProcessorCount = 4,
        [parameter(Mandatory = $false, HelpMessage = 'Virtual hard disk size of VM')]
        [uint64]$VMDiskSize = 50GB,
        [parameter(Mandatory = $false, HelpMessage = 'The path to take the kubenode base image.')]
        [string] $VhdxPath = $(throw "Argument missing: InPreparationVhdxPath"),
        [string] $VmName,
        [scriptblock]$Hook = $(throw "Argument missing: Hook")
        )

        if (!(Test-Path -Path $VhdxPath)) {
            throw "The specified path '$VhdxPath' does not exist"
        }
    

    $switchName = $KubenodeVmProvisioningSwitchName
    $natName = $KubenodeVmProvisioningNatName

    $vm = Get-VM | Where-Object Name -Like $VmName
    Write-Log "Ensure not existence of VM $VmName"
    if ($null -ne $vm) {
        Stop-VirtualMachine($vm)
        $vm | Remove-VM -Force
    }

    $vmParams = @{
        "VmName"=$VmName
        "VhdxFilePath"=$VhdxPath
        "IsoFilePath"=""
        "VMMemoryStartupBytes"=$VMMemoryStartupBytes
        "VMProcessorCount"=$VMProcessorCount
        "VMDiskSize"=$VMDiskSize
    }
    New-VirtualMachineForBaseImageProvisioning @vmParams

    $networkParams = @{
        "SwitchName"=$switchName
        "HostIpAddress"=Get-HostIpForProvisioningKubeNode
        "HostIpPrefixLength"=Get-NetworkPrefixLengthForProvisioningKubeNode
        "NatName"=$natName
        "NatIpAddress"=Get-NatIpForProvisioningKubeNode
    }
    New-NetworkForProvisioning @networkParams

    Connect-VMNetworkAdapter -VmName $VmName -SwitchName $switchName -ErrorAction Stop

    Start-VM -Name $VmName
    Write-Log "Waiting for VM to send heartbeat..."
    Wait-VM -Name $VmName -For Heartbeat
    Write-Log "   heartbeat received. Waiting for VM to send heartbeat again..."
    Wait-VM -Name $VmName -For Heartbeat
    Write-Log "  ok"

    $remoteUser = "$(Get-DefaultUserNameKubeNode)@$(Get-VmIpForProvisioningKubeNode)"
    Wait-ForSshPossible -User $remoteUser -UserPwd $(Get-DefaultUserPwdKubeNode) -SshTestCommand 'which ls' -ExpectedSshTestCommandResult '/usr/bin/ls'

    &$Hook

    Stop-VirtualMachineForBaseImageProvisioning -Name $VmName
    Disconnect-VMNetworkAdapter -VmName $VmName
    Remove-NetworkForProvisioning -SwitchName $switchName -NatName $natName
}

function New-ProvisionedBaseImage {
    param (
        [VmParameters]$VmParameters = $(throw "Argument missing: VmParameters"),
        [GuestOsParameters]$GuestOsParameters = $(throw "Argument missing: GuestOsParameters"),
        [NetworkParameters]$NetworkParameters = $(throw "Argument missing: NetworkParameters"),
        [string] $Proxy = $(throw "Argument missing: Proxy"),
        #[scriptblock] $NodeRoleAssignmentHook = $(throw "Argument missing: NodeRoleAssignmentHook"),
        [scriptblock] $InstallationHook = $(throw "Argument missing: InstallationHook"),
        [scriptblock] $AfterProvisioningFinishedHook = $(throw "Argument missing: AfterProvisioningFinishedHook"),
        [string] $OutputPath = $(throw 'Argument missing: OutputPath'),
        [bool] $KeepArtifactsUsedOnProvisioning = $(throw "Argument missing: KeepArtifactsUsedOnProvisioning")
    )

    $vmIP = $NetworkParameters.GuestIpAddress
    $userName = $GuestOsParameters.UserName
    $userPwd =  $GuestOsParameters.UserPwd

    Write-Log "Remove eventually existing key for IP $vmIP from 'known_hosts' file"
    Remove-SshKeyFromKnownHostsFile -IpAddress $vmIP

    $inProvisioningVhdxName = $VmParameters.InProvisioningVhdxFileName
    $provisionedVhdxName = $VmParameters.ProvisionedVhdxFileName
    $vmName = $VmParameters.VmName

    $IsoFileCreatorTool = 'cloudinitisobuilder.exe'

    $VirtualMachineParams = @{
        VmName               = $vmName
        VhdxName             = $inProvisioningVhdxName
        VMMemoryStartupBytes = $VmParameters.MemoryStartupBytes
        VMProcessorCount     = $VmParameters.ProcessorCount
        VMDiskSize           = $VmParameters.DiskSize
    }
    $NetworkParams = @{
        Proxy              = $Proxy
        SwitchName         = $NetworkParameters.SwitchName
        HostIpAddress      = $NetworkParameters.HostIpAddress
        HostIpPrefixLength = $NetworkParameters.HostNetworkPrefixLength
        NatName            = $NetworkParameters.NatName
        NatIpAddress       = $NetworkParameters.NatIpAddress
        DnsIpAddresses     = $NetworkParameters.DnsIpAddresses
    }
    $IsoFileParams = @{
        IsoFileCreatorToolPath = "$kubeBinPath\$IsoFileCreatorTool"
        IsoFileName            = $VmParameters.IsoFileName
        SourcePath             = "$PSScriptRoot\cloud-init-templates"
        Hostname               = $GuestOsParameters.Hostname
        NetworkInterfaceName   = $GuestOsParameters.NetworkInterfaceName
        IPAddressVM            = $vmIP
        IPAddressGateway       = $NetworkParameters.HostIpAddress
        UserName               = $userName
        UserPwd                = $userPwd
    }

    $WorkingDirectoriesParams = @{
        DownloadsDirectory    = $downloadsDirectory
        ProvisioningDirectory = $provisioningTargetDirectory
    }

    New-DebianCloudBasedVirtualMachine -VirtualMachineParams $VirtualMachineParams -NetworkParams $NetworkParams -IsoFileParams $IsoFileParams -WorkingDirectoriesParams $WorkingDirectoriesParams

    Write-Log "Start the VM $vmName"
    Start-VirtualMachineAndWaitForHeartbeat -Name $vmName
    
    $user = "$userName@$vmIP"
    # let's check if the connection to the remote computer is possible
    Write-Log "Checking if an SSH login into remote computer '$vmIP' with user '$user' is possible"
    Wait-ForSshPossible -User "$user" -UserPwd "$userPwd" -SshTestCommand 'which ls' -ExpectedSshTestCommandResult '/usr/bin/ls'

    Write-Log "Run role assignment hook"
    &$InstallationHook
    Write-Log "Role assignment finished"

    Write-Log "Stop the VM $vmName"
    Stop-VirtualMachineForBaseImageProvisioning -Name $vmName

    $inProvisioningVhdxPath = "$provisioningTargetDirectory\$inProvisioningVhdxName"
    $provisionedVhdxPath = "$provisioningTargetDirectory\$provisionedVhdxName"
    Copy-VhdxFile -SourceFilePath $inProvisioningVhdxPath -TargetPath $provisionedVhdxPath
    Write-Log "Provisioned image available as $provisionedVhdxPath"

    Write-Log "Run WSL support creation hook"
    &$AfterProvisioningFinishedHook
    Write-Log "WSL support creation finished"

    Write-Log 'Detach the image from Hyper-V'
    Remove-VirtualMachineForBaseImageProvisioning -VhdxFilePath $inProvisioningVhdxPath -VmName $vmName
    Write-Log 'Remove the network for provisioning the image'
    Remove-NetworkForProvisioning -NatName $NetworkParameters.NatName -SwitchName $NetworkParameters.SwitchName

    Copy-Item -Path $provisionedVhdxPath -Destination $OutputPath
    Write-Log "Provisioned image '$provisionedVhdxPath' available as '$OutputPath'"

    if (!$KeepArtifactsUsedOnProvisioning) {
        $provisioningFolder = $WorkingDirectoriesParams.ProvisioningDirectory
        $downloadsFolder = $WorkingDirectoriesParams.DownloadsDirectory
        Write-Log "Flag 'KeepArtifactsUsedOnProvisioning' == $KeepArtifactsUsedOnProvisioning -> Delete artifacts used on provisioning: "
        Write-Log "  - deleting folder '$provisioningFolder'"
        Remove-Item -Path $provisioningFolder -Recurse -Force
        Write-Log "  - deleting folder '$downloadsFolder'"
        Remove-Item -Path $downloadsFolder -Recurse -Force
    }
}

function Convert-VhdxToRootfs {
    param (
        [string] $KubenodeBaseImagePath = $(throw "Argument missing: KubenodeBaseImagePath"),
        [string] $SourceVhdxPath = $(throw "Argument missing: SourceVhdxPath"),
        [string] $TargetRootfsFilePath = $(throw "Argument missing: TargetRootfsFilePath")
    )
    
    if (Test-Path -Path $TargetRootfsFilePath) {
        Remove-Item -Path $TargetRootfsFilePath -Force
    }

    if (Test-Path -Path $provisioningTargetDirectory) {
        Remove-Item -Path $provisioningTargetDirectory -Recurse -Force
    }
    New-Item -Path $provisioningTargetDirectory -Type Directory 

    $inPreparationVhdxPath = "$provisioningTargetDirectory\rootfs-for-wsl-in-preparation.vhdx"
    $preparedVhdxPath = "$provisioningTargetDirectory\rootfs-for-wsl-prepared.vhdx"

    Copy-Item -Path $KubenodeBaseImagePath -Destination $inPreparationVhdxPath

    $vmName = $RootfsWslProvisioningVmName

    $Hook = {
        New-RootfsForWSL -IpAddress $(Get-VmIpForProvisioningKubeNode) -UserName $(Get-DefaultUserNameKubeNode) -UserPwd $(Get-DefaultUserPwdKubeNode) -VhdxFile $SourceVhdxPath -TargetFilePath $TargetRootfsFilePath
    }
    Start-VmBasedOnKubenodeBaseImage -VhdxPath $inPreparationVhdxPath -VmName $vmName -Hook $Hook

    Rename-Item $inPreparationVhdxPath $preparedVhdxPath
    Remove-VM -Name $vmName -Force
    Remove-Item -Path $provisioningTargetDirectory -Recurse -Force
}

<#
.SYNOPSIS
Creates a root filesystem to be used with WSL
.DESCRIPTION
A vhdx file is copied from the Windows host to the running VM
and a filesystem file is created inside the running VM out of the vhdx file's content.
The filesystem file is then compressed an sent to the Windows host.
.PARAMETER IpAddress
The IP address of the VM.
.PARAMETER UserName
The user name to log in into the VM.
.PARAMETER UserPwd
The password to use to log in into the VM.
.PARAMETER VhdxFile
The full path of the vhdx file that will be used to create the filesystem.
.PARAMETER RootfsName
The full path for the output filesystem file.
.PARAMETER TargetPath
The path to a directory where the filesystem file will saved after compression and before being sent to the Windows host
#>
Function New-RootfsForWSL {
    param (
        [string] $IpAddress = $(throw "Argument missing: IpAddress"),
        [string] $UserName = $(throw "Argument missing: UserName"),
        [string] $UserPwd = $(throw "Argument missing: UserPwd"),
        [string] $VhdxFile = $(throw "Argument missing: VhdxFile"),
        [string] $TargetFilePath = $(throw "Argument missing: TargetFilePath")
    )
    $user = "$UserName@$IpAddress"
    $userPwd = $UserPwd

    $executeRemoteCommand = {
        param(
            $command = $(throw "Argument missing: Command"),
            [switch]$IgnoreErrors = $false
            )
        if ($IgnoreErrors) {
            Invoke-CmdOnControlPlaneViaUserAndPwd $command -RemoteUser "$user" -RemoteUserPwd "$userPwd" -IgnoreErrors
        } else {
            Invoke-CmdOnControlPlaneViaUserAndPwd $command -RemoteUser "$user" -RemoteUserPwd "$userPwd"
        }
    }

    $TargetPath = Split-Path -Path $TargetFilePath
    $RootfsName = Split-Path -Path $TargetFilePath -Leaf
    
    Write-Log "Creating $RootfsName for WSL2"

    Write-Log "Remove file '$TargetFilePath' if existing"
    if (Test-Path $TargetFilePath) {
        Remove-Item $TargetFilePath -Force
    }

    &$executeRemoteCommand "sudo mkdir -p /tmp/rootfs"
    &$executeRemoteCommand "sudo chmod 755 /tmp/rootfs"
    &$executeRemoteCommand "sudo chown $UserName /tmp/rootfs"

    $target = '/tmp/rootfs/'
    $filename = Split-Path $VhdxFile -Leaf
    Copy-ToRemoteComputerViaUserAndPwd -Source $VhdxFile -Target $target -IpAddress $IpAddress

    &$executeRemoteCommand "cd /tmp/rootfs && sudo mkdir mntfs"
    &$executeRemoteCommand "cd /tmp/rootfs && sudo modprobe nbd"
    &$executeRemoteCommand "cd /tmp/rootfs && sudo qemu-nbd -c /dev/nbd0 ./$filename"

    $waitFile = @'
#!/bin/bash \n

waitFile() { \n
    local START=$(cut -d '.' -f 1 /proc/uptime) \n
    local MODE=${2:-"a"} \n
    until [[ "${MODE}" = "a" && -e "$1" ]] || [[ "${MODE}" = "d" && ( ! -e "$1" ) ]]; do \n
        sleep 1s \n
        if [ -n "$3" ]; then \n
        local NOW=$(cut -d '.' -f 1 /proc/uptime) \n
        local ELAPSED=$(( NOW - START )) \n
        if [ $ELAPSED -ge "$3" ]; then break; fi \n
        fi \n
    done \n
} \n

$@ \n
'@

    &$executeRemoteCommand "sudo touch /tmp/rootfs/waitfile.sh"
    &$executeRemoteCommand "sudo chmod +x /tmp/rootfs/waitfile.sh"
    &$executeRemoteCommand "echo -e '$waitFile' | sudo tee -a /tmp/rootfs/waitfile.sh" | Out-Null
    &$executeRemoteCommand "cd /tmp/rootfs && sed -i 's/\r//g' waitfile.sh"
    &$executeRemoteCommand "cd /tmp/rootfs && ./waitfile.sh waitFile /dev/nbd0p1 'a' 30"

    &$executeRemoteCommand "cd /tmp/rootfs && sudo mount /dev/nbd0p1 mntfs"

    &$executeRemoteCommand "cd /tmp/rootfs && sudo cp -a mntfs rootfs"

    &$executeRemoteCommand "cd /tmp/rootfs && sudo umount mntfs"
    &$executeRemoteCommand "cd /tmp/rootfs && sudo qemu-nbd -d /dev/nbd0"
    &$executeRemoteCommand "cd /tmp/rootfs && ./waitfile.sh waitFile /dev/nbd0p1 'd' 30"
    &$executeRemoteCommand "cd /tmp/rootfs && sudo rmmod nbd"
    &$executeRemoteCommand "cd /tmp/rootfs && sudo rmdir mntfs"

    &$executeRemoteCommand "cd /tmp/rootfs && sudo rm $filename"

    &$executeRemoteCommand "cd /tmp/rootfs && sudo tar -zcpf rootfs.tar.gz -C ./rootfs ."  -IgnoreErrors
    &$executeRemoteCommand 'cd /tmp/rootfs && sudo chown "$(id -un)" rootfs.tar.gz'

    Copy-FromRemoteComputerViaUserAndPwd -Source "/tmp/rootfs/rootfs.tar.gz" -Target "$TargetPath" -IpAddress $IpAddress
    Rename-Item -Path "$TargetPath\rootfs.tar.gz" -NewName $RootfsName -Force -ErrorAction SilentlyContinue
    Remove-Item "$TargetPath\rootfs.tar.gz" -Force -ErrorAction SilentlyContinue
    &$executeRemoteCommand "sudo rm -rf /tmp/rootfs"

    if (!(Test-Path $TargetFilePath)) {
        throw "The provisioned base image is not available as $TargetFilePath for WSL2"
    }
    Write-Log "Provisioned base image available as $TargetFilePath for WSL2"
}

function Get-VmIpForProvisioningKubeNode {
    return "172.18.12.22"
}

function Get-HostIpForProvisioningKubeNode {
    return "172.18.12.1"
}

function Get-NatIpForProvisioningKubeNode {
    return "172.18.12.0"
}

function Get-NetworkPrefixLengthForProvisioningKubeNode {
    return "24"
}

function Get-DefaultUserNameKubeNode {
    return Get-DefaultUserNameControlPlane
}

function Get-DefaultUserPwdKubeNode {
    return Get-DefaultUserPwdControlPlane
}


function Get-HostnameForProvisioningKubeNode {
    return "kubenodebase"
}


function Get-NetworkInterfaceName {
    return 'eth0'
}

function Clear-ProvisioningArtifacts {
    $kubenodeVmName = $KubenodeVmProvisioningVmName
    $kubemasterVmName = $KubemasterVmProvisioningVmName
    $kubeworkerVmName = $KubeworkerVmProvisioningVmName
    $rootfsWslVmName = $RootfsWslProvisioningVmName

    $stopVm = { 
        param(
            [string]$VmName = $(throw "Argument missing: VmName")
            ) 

            $vm = Get-VM | Where-Object Name -Like $VmName
            Write-Log "Ensure VM $VmName is stopped" -Console
            if ($null -ne $vm) {
                Stop-VirtualMachineForBaseImageProvisioning -Name $VmName
            }
    }
    &$stopVm -VmName $kubenodeVmName
    &$stopVm -VmName $kubemasterVmName
    &$stopVm -VmName $kubeworkerVmName
    &$stopVm -VmName $rootfsWslVmName

    $removeVm = {
        param(
            [string]$VmName = $(throw "Argument missing: VmName"),
            [string]$NatName = $(throw "Argument missing: NatName"),
            [string]$SwitchName = $(throw "Argument missing: SwitchName"),
            [string]$VhdxFilePath = $(throw "Argument missing: VhdxFilePath")
            ) 

        Write-Log "Detach the image '$VhdxFilePath' from the VM '$VmName'" -Console
        Remove-VirtualMachineForBaseImageProvisioning -VmName $VmName -VhdxFilePath $VhdxFilePath
        Write-Log "Remove the switch '$SwitchName' and nat '$NatName' for provisioning the image" -Console
        Remove-NetworkForProvisioning -NatName $NatName -SwitchName $SwitchName
    }

    $kubenodeInProvisioningImagePath = "$provisioningTargetDirectory\$RawBaseImageInProvisioningForKubenodeImageName"
    $kubemasterInProvisioningImagePath = "$provisioningTargetDirectory\$RawBaseImageInProvisioningForKubemasterImageName"
    $kubeworkerInProvisioningImagePath = "$provisioningTargetDirectory\$RawBaseImageInProvisioningForKubeworkerImageName"

    &$removeVm -VmName $kubenodeVmName -NatName $KubenodeVmProvisioningNatName -SwitchName $KubenodeVmProvisioningSwitchName -VhdxFilePath $kubenodeInProvisioningImagePath 
    &$removeVm -VmName $kubemasterVmName -NatName $VmProvisioningNatName -SwitchName $VmProvisioningSwitchName -VhdxFilePath $kubemasterInProvisioningImagePath 
    &$removeVm -VmName $kubeworkerVmName -NatName $KubeworkerVmProvisioningNatName -SwitchName $KubeworkerVmProvisioningSwitchName -VhdxFilePath $kubeworkerInProvisioningImagePath 
    &$removeVm -VmName $rootfsWslVmName -NatName $KubenodeVmProvisioningNatName -SwitchName $KubenodeVmProvisioningSwitchName -VhdxFilePath $kubenodeInProvisioningImagePath 

    if (Test-Path $provisioningTargetDirectory) {
        Write-Log "Deleting folder '$provisioningTargetDirectory'" -Console
        Remove-Item -Path $provisioningTargetDirectory -Recurse -Force
    }

    if (Test-Path $downloadsDirectory) {
        Write-Log "Deleting folder '$downloadsDirectory'" -Console
        Remove-Item -Path $downloadsDirectory -Recurse -Force
    }
}

Export-ModuleMember Clear-ProvisioningArtifacts, 
Get-NetworkInterfaceName, 
Get-DefaultUserNameKubeNode, 
Get-DefaultUserPwdKubeNode, 
Get-VmIpForProvisioningKubeNode, 
New-KubenodeBaseImage, 
New-KubemasterBaseImage, 
New-KubeworkerBaseImage,
Convert-VhdxToRootfs<|MERGE_RESOLUTION|>--- conflicted
+++ resolved
@@ -152,22 +152,6 @@
             Remove-Item -Path $OutputPath -Force
         }
 
-<<<<<<< HEAD
-        $masterNodeParameters = @{
-            IpAddress                     = $networkParameters.GuestIpAddress
-            UserName                      = $guestOsParameters.UserName
-            UserPwd                       = $guestOsParameters.UserPwd
-            Proxy                         = $Proxy
-            K8sVersion                    = Get-DefaultK8sVersion
-            CrioVersion                   = $crioVersion
-            ClusterCIDR                   = Get-ConfiguredClusterCIDR
-            ClusterCIDR_Services          = Get-ConfiguredClusterCIDRServices
-            KubeDnsServiceIP              = $setupConfigRoot.psobject.properties['kubeDnsServiceIP'].value
-            GatewayIP                     = $networkParameters.HostIpAddress
-            NetworkInterfaceName          = $guestOsParameters.NetworkInterfaceName
-            NetworkInterfaceCni0IP_Master = $setupConfigRoot.psobject.properties['masterNetworkInterfaceCni0IP'].value
-            Hook                          = $addToControlPlaneNode
-=======
         if (Test-Path -Path $provisioningTargetDirectory) {
             Remove-Item -Path $provisioningTargetDirectory -Recurse -Force
         }
@@ -191,7 +175,6 @@
         if ($null -ne $vm) {
             Stop-VirtualMachine($vm)
             $vm | Remove-VM -Force
->>>>>>> d1f39eb4
         }
 
         $vmParams = @{
