
# SPDX-FileCopyrightText: © 2024 Siemens Healthineers AG
#
# SPDX-License-Identifier: MIT


$infraModule = "$PSScriptRoot\..\..\..\k2s.infra.module\k2s.infra.module.psm1"
$provisioningModule = "$PSScriptRoot\..\baseimage\provisioning.module.psm1"
$vmModule = "$PSScriptRoot\..\vm\vm.module.psm1"
Import-Module $infraModule, $provisioningModule, $vmModule

$kubernetesVersion = Get-DefaultK8sVersion

$controlPlaneUserName = Get-DefaultUserNameControlPlane
$wslConfigurationFilePath = '/etc/wsl.conf'
$k8sDebPackagesDirectory = 'apt-k8s-offline-installation'

$aptCachePath = '/var/cache/apt/archives'

$binPath = Get-KubeBinPath
$linuxNodePath = "$binPath\linuxnode"
$windowsHostK8sDebPackagesPath = "$linuxNodePath\kubernetes-packages"
$linuxNodeImagesPath = "$linuxNodePath\images"

Function Assert-GeneralComputerPrequisites {
    Param(
        [ValidateScript({ !([string]::IsNullOrWhiteSpace($_)) })]
        [string]$UserName = $(throw 'Argument missing: UserName'),
        [string]$UserPwd = $(throw 'Argument missing: UserPwd'),
        [ValidateScript({ Get-IsValidIPv4Address($_) })]
        [string]$IpAddress = $(throw 'Argument missing: IpAddress')
    )
    $remoteUser = "$UserName@$IpAddress"
    $remoteUserPwd = $UserPwd

    Write-Log 'Checking if the hostname contains only allowed characters...'
    [string]$hostname = (Invoke-CmdOnControlPlaneViaUserAndPwd -CmdToExecute 'hostname' -RemoteUser "$remoteUser" -RemoteUserPwd "$remoteUserPwd").Output
    if ([string]::IsNullOrWhiteSpace($hostname) -eq $true) {
        throw "The hostname of the computer with IP '$IpAddress' could not be retrieved."
    }
    $hasHostnameUppercaseChars = [regex]::IsMatch($hostname, '[^a-z]+')
    if ($hasHostnameUppercaseChars) {
        throw "The hostname '$hostname' of the computer reachable on IP '$IpAddress' contains not allowed characters. " +
        'Only a hostname that follows the pattern [a-z] is allowed.'
    }
    else {
        Write-Log ' ...done'
    }
}

Function Set-UpComputerBeforeProvisioning {
    param (
        [ValidateScript({ !([string]::IsNullOrWhiteSpace($_)) })]
        [string]$UserName = $(throw 'Argument missing: UserName'),
        [string]$UserPwd = $(throw 'Argument missing: UserPwd'),
        [ValidateScript({ Get-IsValidIPv4Address($_) })]
        [string]$IpAddress = $(throw 'Argument missing: IpAddress'),
        [parameter(Mandatory = $false)]
        [string] $Proxy = ''
    )
    $remoteUser = "$UserName@$IpAddress"
    $remoteUserPwd = $UserPwd

    if ( $Proxy -ne '' ) {
        Write-Log "Setting proxy '$Proxy' for apt"
        (Invoke-CmdOnControlPlaneViaUserAndPwd -CmdToExecute 'sudo touch /etc/apt/apt.conf.d/proxy.conf' -RemoteUser "$remoteUser" -RemoteUserPwd "$remoteUserPwd").Output | Write-Log
        if ($PSVersionTable.PSVersion.Major -gt 5) {
            (Invoke-CmdOnControlPlaneViaUserAndPwd -CmdToExecute "echo Acquire::http::Proxy \""$Proxy\""\; | sudo tee -a /etc/apt/apt.conf.d/proxy.conf" -RemoteUser "$remoteUser" -RemoteUserPwd "$remoteUserPwd").Output | Write-Log
        }
        else {
            (Invoke-CmdOnControlPlaneViaUserAndPwd -CmdToExecute "echo Acquire::http::Proxy \\\""$Proxy\\\""\; | sudo tee -a /etc/apt/apt.conf.d/proxy.conf" -RemoteUser "$remoteUser" -RemoteUserPwd "$remoteUserPwd").Output | Write-Log
        }
    }
}

Function Set-UpComputerAfterProvisioning {
    param (
        [ValidateScript({ !([string]::IsNullOrWhiteSpace($_)) })]
        [string]$UserName = $(throw 'Argument missing: UserName'),
        [string]$UserPwd = $(throw 'Argument missing: UserPwd'),
        [ValidateScript({ Get-IsValidIPv4Address($_) })]
        [string]$IpAddress = $(throw 'Argument missing: IpAddress')
    )
    $remoteUser = "$UserName@$IpAddress"
    $remoteUserPwd = $UserPwd

    Write-Log 'Copying some dotfiles to remote computer ...'
    CopyDotFile -SourcePath "$PSScriptRoot\..\common\dotfiles\" -DotFile '.inputrc' -RemoteUser $remoteUser -RemoteUserPwd $remoteUserPwd
    CopyDotFile -SourcePath "$PSScriptRoot\..\common\dotfiles\" -DotFile '.bash_kubectl' -RemoteUser $remoteUser -RemoteUserPwd $remoteUserPwd
    CopyDotFile -SourcePath "$PSScriptRoot\..\common\dotfiles\" -DotFile '.bash_docker' -RemoteUser $remoteUser -RemoteUserPwd $remoteUserPwd
    CopyDotFile -SourcePath "$PSScriptRoot\..\common\dotfiles\" -DotFile '.bash_aliases' -RemoteUser $remoteUser -RemoteUserPwd $remoteUserPwd

    Write-Log 'Set local time zone in VM...'
    $timezoneForVm = 'Europe/Berlin'
    (Invoke-CmdOnControlPlaneViaUserAndPwd -CmdToExecute "sudo timedatectl set-timezone $timezoneForVm" -RemoteUser $remoteUser -RemoteUserPwd $remoteUserPwd).Output | Write-Log

    Write-Log 'Enable hushlogin...'
    (Invoke-CmdOnControlPlaneViaUserAndPwd -CmdToExecute 'touch ~/.hushlogin' -RemoteUser $remoteUser -RemoteUserPwd $remoteUserPwd).Output | Write-Log
}

Function Set-KubernetesAptRepository {
    param (
        [ValidateScript({ !([string]::IsNullOrWhiteSpace($_)) })]
        [string] $UserName = $(throw 'Argument missing: UserName'),
        [string] $UserPwd = '',
        [ValidateScript({ Get-IsValidIPv4Address($_) })]
        [string] $IpAddress = $(throw 'Argument missing: IpAddress'),
        [string] $Proxy = '',
        [ValidateScript({ !([string]::IsNullOrWhiteSpace($_)) })]
        [string] $K8sVersion = $(throw 'Argument missing: K8sVersion')
    )
    $remoteUser = "$UserName@$IpAddress"
<<<<<<< HEAD
    
    $executeRemoteCommand = { 
=======

    $executeRemoteCommand = {
>>>>>>> f0cde3e2
        param(
            $command = $(throw 'Argument missing: Command'),
            [switch]$IgnoreErrors = $false, [string]$RepairCmd = $null, [uint16]$Retries = 0
        )
        if ([string]::IsNullOrWhiteSpace($UserPwd)) {
            (Invoke-CmdOnVmViaSSHKey -CmdToExecute $command -UserName $UserName -IpAddress $IpAddress -Retries $Retries -RepairCmd $RepairCmd -IgnoreErrors:$IgnoreErrors).Output | Write-Log
        } else {
            (Invoke-CmdOnControlPlaneViaUserAndPwd -CmdToExecute $command -RemoteUser "$remoteUser" -RemoteUserPwd "$UserPwd" -Retries $Retries -RepairCmd $RepairCmd -IgnoreErrors:$IgnoreErrors).Output | Write-Log
        }
    }
<<<<<<< HEAD
    &$executeRemoteCommand 'echo "APT::Sandbox::User \\"root\\";" | sudo tee /etc/apt/apt.conf.d/10sandbox-for-k2s'

    Write-Log 'Prepare for Kubernetes installation'
    &$executeRemoteCommand 'sudo DEBIAN_FRONTEND=noninteractive apt-get update -qq --yes --allow-releaseinfo-change' -Retries 2 -RepairCmd 'sudo apt --fix-broken install'
    &$executeRemoteCommand 'sudo DEBIAN_FRONTEND=noninteractive apt-get install -y gpg' -Retries 2 -RepairCmd 'sudo apt --fix-broken install'

    Write-Log 'Install curl'
    &$executeRemoteCommand 'sudo apt-get update' -Retries 2 -RepairCmd 'sudo apt --fix-broken install'
    &$executeRemoteCommand 'sudo DEBIAN_FRONTEND=noninteractive apt-get install -qq --yes curl' -Retries 2 -RepairCmd 'sudo apt --fix-broken install'


    # we need major and minor for apt keys
    $proxyToAdd = ''
    if ($Proxy -ne '') {
        $proxyToAdd = " --Proxy $Proxy"
    }
    $pkgShortK8sVersion = $K8sVersion.Substring(0, $K8sVersion.lastIndexOf('.'))
    $kubernetesPublicKeyFilePath = '/tmp/kubernetes.key'
    $kubernetesAptKeyFilePath = '/usr/share/keyrings/kubernetes-apt-keyring.gpg'
    &$executeRemoteCommand "sudo rm -f $kubernetesPublicKeyFilePath" -Retries 2 
    &$executeRemoteCommand "sudo rm -f $kubernetesAptKeyFilePath" -Retries 2 
    &$executeRemoteCommand "sudo curl --retry 3 --retry-all-errors -fsSL https://pkgs.k8s.io/core:/stable:/$pkgShortK8sVersion/deb/Release.key$proxyToAdd -o $kubernetesPublicKeyFilePath" -IgnoreErrors 
    &$executeRemoteCommand "sudo gpg --dearmor -o $kubernetesAptKeyFilePath $kubernetesPublicKeyFilePath" -IgnoreErrors
    &$executeRemoteCommand "echo 'deb [signed-by=$kubernetesAptKeyFilePath] https://pkgs.k8s.io/core:/stable:/$pkgShortK8sVersion/deb/ /' | sudo tee /etc/apt/sources.list.d/kubernetes.list" 
    &$executeRemoteCommand "sudo rm -f $kubernetesPublicKeyFilePath" -IgnoreErrors
    
    # package location for cri-o
    $crioPublicKeyFilePath = '/tmp/crio.key'
    $crioAptKeyFilePath = '/usr/share/keyrings/cri-o-apt-keyring.gpg'
    &$executeRemoteCommand "sudo rm -f $crioPublicKeyFilePath" -Retries 2 
    &$executeRemoteCommand "sudo rm -f $crioAptKeyFilePath" -Retries 2 
    &$executeRemoteCommand "sudo curl --retry 3 --retry-all-errors -fsSL https://pkgs.k8s.io/addons:/cri-o:/stable:/$pkgShortK8sVersion/deb/Release.key$proxyToAdd -o $crioPublicKeyFilePath" -IgnoreErrors
    &$executeRemoteCommand "sudo gpg --dearmor -o $crioAptKeyFilePath $crioPublicKeyFilePath" -IgnoreErrors
    &$executeRemoteCommand "echo 'deb [signed-by=$crioAptKeyFilePath] https://pkgs.k8s.io/addons:/cri-o:/stable:/$pkgShortK8sVersion/deb/ /' | sudo tee /etc/apt/sources.list.d/cri-o.list" 
    &$executeRemoteCommand "sudo rm -f $crioPublicKeyFilePath" -IgnoreErrors 

    # update apt information
    &$executeRemoteCommand 'sudo apt-get update' -Retries 2 -RepairCmd 'sudo apt --fix-broken install'
}

Function Confirm-KubernetesAptRepositoryIsUpToDate {
    param (
        [ValidateScript({ !([string]::IsNullOrWhiteSpace($_)) })]
        [string] $UserName = $(throw 'Argument missing: UserName'),
        [ValidateScript({ Get-IsValidIPv4Address($_) })]
        [string] $IpAddress = $(throw 'Argument missing: IpAddress'),
        [string] $Proxy = ''
    )
    Set-KubernetesAptRepository -UserName $UserName -IpAddress $IpAddress -Proxy $Proxy -K8sVersion $kubernetesVersion
}

Function Get-KubernetesArtifactsFromInternet {
    param (
        [ValidateScript({ !([string]::IsNullOrWhiteSpace($_)) })]
        [string] $UserName = $(throw 'Argument missing: UserName'),
        [string] $UserPwd = $(throw 'Argument missing: UserPwd'),
        [ValidateScript({ Get-IsValidIPv4Address($_) })]
        [string] $IpAddress = $(throw 'Argument missing: IpAddress'),
        [string] $Proxy = '',
        [ValidateScript({ !([string]::IsNullOrWhiteSpace($_)) })]
        [string] $K8sVersion = $(throw 'Argument missing: K8sVersion')
    )
    $remoteUser = "$UserName@$IpAddress"
    
    $executeRemoteCommand = { 
        param(
            $Command = $(throw 'Argument missing: Command'), 
            [switch]$IgnoreErrors = $false, [string]$RepairCmd = $null, [uint16]$Retries = 0
        )
        (Invoke-CmdOnControlPlaneViaUserAndPwd -CmdToExecute $Command -RemoteUser "$remoteUser" -RemoteUserPwd "$UserPwd" -Retries $Retries -RepairCmd $RepairCmd -IgnoreErrors:$IgnoreErrors).Output | Write-Log
    }

    Set-KubernetesAptRepository -IpAddress $IpAddress -UserName $userName -UserPwd $userPwd -Proxy $Proxy -K8sVersion $K8sVersion 

    $controlPlaneK8sDebPackagesPath = Get-KubernetesDebPackagesPath -UserName $controlPlaneUserName
    &$executeRemoteCommand "[ -d $controlPlaneK8sDebPackagesPath ] && rm -rf $controlPlaneK8sDebPackagesPath; mkdir -p $controlPlaneK8sDebPackagesPath" -Retries 2

    $downloadPackagesCommand = { 
        param(
            $PackageName = $(throw 'Argument missing: PackageName'), 
            $DebFileNamePattern = $(throw 'Argument missing: DebFileNamePattern')
        )
        &$executeRemoteCommand -Retries 2 -Command "cd $controlPlaneK8sDebPackagesPath && sudo apt-get download $PackageName" -RepairCmd 'sudo apt --fix-broken install'
        &$executeRemoteCommand `
            -Retries 2 `
            -Command "cd $controlPlaneK8sDebPackagesPath && sudo DEBIAN_FRONTEND=noninteractive apt-get --reinstall install -y --no-install-recommends --no-install-suggests --simulate ./$DebFileNamePattern | grep 'Inst ' | cut -d ' ' -f 2 | sort -u | xargs sudo apt-get download" `
            -RepairCmd 'sudo apt --fix-broken install'
    }

    Write-Log 'Download other depended-on tools'
    &$downloadPackagesCommand -PackageName 'apt-transport-https' -DebFileNamePattern 'apt*.deb'
    &$downloadPackagesCommand -PackageName 'ca-certificates' -DebFileNamePattern 'ca-*.deb'

    Write-Log 'Download cri-o'
    &$downloadPackagesCommand -PackageName 'cri-o' -DebFileNamePattern 'cri-o*.deb'

    Write-Log 'Download kubetools (kubelet, kubeadm, kubectl)'
    $shortKubeVers = ($K8sVersion -replace 'v', '') + '-1.1'
    &$downloadPackagesCommand -PackageName "kubectl=$shortKubeVers" -DebFileNamePattern 'kubectl*.deb'
    &$downloadPackagesCommand -PackageName "kubelet=$shortKubeVers" -DebFileNamePattern 'kubelet*.deb'
    &$downloadPackagesCommand -PackageName "kubeadm=$shortKubeVers" -DebFileNamePattern 'kubeadm*.deb'
}

Function Get-KubernetesDebPackagesPath {
    param (
        [ValidateScript({ !([string]::IsNullOrWhiteSpace($_)) })]
        [string] $UserName = $(throw 'Argument missing: UserName')
    )
    return "/home/$UserName/$k8sDebPackagesDirectory"
}

Function Copy-KubernetesArtifactsFromControlPlaneToRemoteComputer {
    param (
        [ValidateScript({ !([string]::IsNullOrWhiteSpace($_)) })]
        [string] $UserName = $(throw 'Argument missing: UserName'),
        [ValidateScript({ Get-IsValidIPv4Address($_) })]
        [string] $IpAddress = $(throw 'Argument missing: IpAddress')
    )

    if (Test-Path -Path $windowsHostK8sDebPackagesPath) {
        Remove-Item -Path $windowsHostK8sDebPackagesPath -Recurse -Force
    } 
    New-Item -Path $windowsHostK8sDebPackagesPath -ItemType Directory -Force | Write-Log

    $controlPlaneK8sDebPackagesPath = Get-KubernetesDebPackagesPath -UserName $controlPlaneUserName
    Copy-FromControlPlaneViaSSHKey -Source "$controlPlaneK8sDebPackagesPath/*.deb" -Target $windowsHostK8sDebPackagesPath

    $remoteComputerK8sDebPackagesPath = Get-KubernetesDebPackagesPath -UserName $UserName

    (Invoke-CmdOnVmViaSSHKey -CmdToExecute "sudo rm -f /tmp/*.deb" -UserName $UserName -IpAddress $IpAddress).Output | Write-Log
    (Invoke-CmdOnVmViaSSHKey -CmdToExecute "[ -d $remoteComputerK8sDebPackagesPath ] && rm -rf $remoteComputerK8sDebPackagesPath; mkdir -p $remoteComputerK8sDebPackagesPath" -UserName $UserName -IpAddress $IpAddress).Output | Write-Log

    $allPackageFiles = $(Get-Item -Path "$windowsHostK8sDebPackagesPath\*.deb" | Select-Object -ExpandProperty 'FullName')
    $allPackageFiles | ForEach-Object { Copy-ToRemoteComputerViaSshKey -Source "$_" -Target '/tmp' -UserName $UserName -IpAddress $IpAddress }
    
    (Invoke-CmdOnVmViaSSHKey -CmdToExecute "cd /tmp; sudo find -name \`"*.deb\`" -exec sudo mv {} $remoteComputerK8sDebPackagesPath ';'" -UserName $UserName -IpAddress $IpAddress).Output | Write-Log
}

Function Install-KubernetesArtifacts {
    param (
        [ValidateScript({ !([string]::IsNullOrWhiteSpace($_)) })]
        [string] $UserName = $(throw 'Argument missing: UserName'),
        [string] $UserPwd = '',
        [ValidateScript({ Get-IsValidIPv4Address($_) })]
        [string] $IpAddress = $(throw 'Argument missing: IpAddress'),
        [string] $Proxy = ''
    )
    $remoteUser = "$UserName@$IpAddress"

    $executeRemoteCommand = { 
        param(
            $command = $(throw 'Argument missing: Command'), 
            [switch]$IgnoreErrors = $false, [string]$RepairCmd = $null, [uint16]$Retries = 0, [switch]$ReturnCommandOutput = $false
        )
        if ([string]::IsNullOrWhiteSpace($UserPwd)) {
            $commandOutput = (Invoke-CmdOnVmViaSSHKey -CmdToExecute $command -UserName $UserName -IpAddress $IpAddress -Retries $Retries -RepairCmd $RepairCmd -IgnoreErrors:$IgnoreErrors).Output
        } else {
            $commandOutput = (Invoke-CmdOnControlPlaneViaUserAndPwd -CmdToExecute $command -RemoteUser "$remoteUser" -RemoteUserPwd "$UserPwd" -Retries $Retries -RepairCmd $RepairCmd -IgnoreErrors:$IgnoreErrors).Output
        }

        if ($ReturnCommandOutput) {
            return $commandOutput
        } else {
            $commandOutput | Write-Log
        }
    }
   
    $k8sDebPackagesPath = Get-KubernetesDebPackagesPath -UserName $UserName

    $availableDebPackages = $(&$executeRemoteCommand "ls $k8sDebPackagesPath" -ReturnCommandOutput)

    if ($availableDebPackages.Contains("No such file or directory")) {
        throw "The directory '$k8sDebPackagesPath' does not exist in the computer with IP '$IpAddress'. The kubernetes artifacts cannot be installed"
    }
    &$executeRemoteCommand "sudo DEBIAN_FRONTEND=noninteractive dpkg -i $k8sDebPackagesPath/*.deb"
    &$executeRemoteCommand 'sudo DEBIAN_FRONTEND=noninteractive apt-get --fix-broken install -y'
=======
>>>>>>> f0cde3e2

    Write-Log "Copying ZScaler Root CA certificate to computer with IP '$IpAddress'"
    $zScalerCertificateSourcePath = "$(Get-KubePath)\lib\modules\k2s\k2s.node.module\linuxnode\setup\certificate\ZScalerRootCA.crt"
    $zScalerCertificateTargetPath = "/tmp/ZScalerRootCA.crt"
    if ([string]::IsNullOrWhiteSpace($UserPwd)) {
        Copy-ToRemoteComputerViaSshKey -Source $zScalerCertificateSourcePath -Target $zScalerCertificateTargetPath -UserName $UserName -IpAddress $IpAddress
    } else {
        Copy-ToRemoteComputerViaUserAndPwd -Source $zScalerCertificateSourcePath -Target $zScalerCertificateTargetPath -UserName $UserName -UserPwd $UserPwd -IpAddress $IpAddress
    }

    &$executeRemoteCommand "sudo mv /tmp/ZScalerRootCA.crt /usr/local/share/ca-certificates/"
    &$executeRemoteCommand "sudo update-ca-certificates"
    Write-Log "Zscaler certificate added to CA certificates of computer with IP '$IpAddress'"

    Write-Log 'Configure bridged traffic'
    &$executeRemoteCommand 'echo overlay | sudo tee /etc/modules-load.d/k8s.conf'
    &$executeRemoteCommand 'echo br_netfilter | sudo tee /etc/modules-load.d/k8s.conf'
    &$executeRemoteCommand 'sudo modprobe overlay'
    &$executeRemoteCommand 'sudo modprobe br_netfilter'

    &$executeRemoteCommand 'echo net.bridge.bridge-nf-call-ip6tables = 1 | sudo tee -a /etc/sysctl.d/k8s.conf'
    &$executeRemoteCommand 'echo net.bridge.bridge-nf-call-iptables = 1 | sudo tee -a /etc/sysctl.d/k8s.conf'
    &$executeRemoteCommand 'echo net.ipv4.ip_forward = 1 | sudo tee -a /etc/sysctl.d/k8s.conf'
    &$executeRemoteCommand 'sudo sysctl --system'

    &$executeRemoteCommand 'echo @reboot root mount --make-rshared / | sudo tee /etc/cron.d/sharedmount'

<<<<<<< HEAD
=======
    Write-Log 'Prepare for Kubernetes installation'
    &$executeRemoteCommand 'sudo DEBIAN_FRONTEND=noninteractive apt-get update -qq --yes --allow-releaseinfo-change' -Retries 2 -RepairCmd 'sudo apt --fix-broken install'
    &$executeRemoteCommand 'sudo DEBIAN_FRONTEND=noninteractive apt-get install -y gpg' -Retries 2 -RepairCmd 'sudo apt --fix-broken install'

    Write-Log 'Install curl'
    &$executeRemoteCommand 'sudo apt-get update' -Retries 2 -RepairCmd 'sudo apt --fix-broken install'
    &$executeRemoteCommand 'sudo DEBIAN_FRONTEND=noninteractive apt-get install -qq --yes curl' -Retries 2 -RepairCmd 'sudo apt --fix-broken install'

    # we need major and minor for apt keys
    $proxyToAdd = ''
    if ($Proxy -ne '') {
        $proxyToAdd = " --Proxy $Proxy"
    }
    $pkgShortK8sVersion = $K8sVersion.Substring(0, $K8sVersion.lastIndexOf('.'))
    $kubernetesPublicKeyFilePath = '/tmp/kubernetes.key'
    &$executeRemoteCommand "sudo curl --retry 3 --retry-all-errors -fsSL https://pkgs.k8s.io/core:/stable:/$pkgShortK8sVersion/deb/Release.key$proxyToAdd -o $kubernetesPublicKeyFilePath" -IgnoreErrors
    &$executeRemoteCommand "sudo gpg --dearmor -o /usr/share/keyrings/kubernetes-apt-keyring.gpg $kubernetesPublicKeyFilePath" -IgnoreErrors
    &$executeRemoteCommand "echo 'deb [signed-by=/usr/share/keyrings/kubernetes-apt-keyring.gpg] https://pkgs.k8s.io/core:/stable:/$pkgShortK8sVersion/deb/ /' | sudo tee /etc/apt/sources.list.d/kubernetes.list"
    &$executeRemoteCommand "sudo rm -f $kubernetesPublicKeyFilePath" -IgnoreErrors

    # package locations for cri-o
    $crioPublicKeyFilePath = '/tmp/crio.key'
    &$executeRemoteCommand "sudo curl --retry 3 --retry-all-errors -fsSL https://pkgs.k8s.io/addons:/cri-o:/stable:/$pkgShortK8sVersion/deb/Release.key$proxyToAdd -o $crioPublicKeyFilePath" -IgnoreErrors
    &$executeRemoteCommand "sudo gpg --dearmor -o /usr/share/keyrings/cri-o-apt-keyring.gpg $crioPublicKeyFilePath" -IgnoreErrors
    &$executeRemoteCommand "echo 'deb [signed-by=/usr/share/keyrings/cri-o-apt-keyring.gpg] https://pkgs.k8s.io/addons:/cri-o:/stable:/$pkgShortK8sVersion/deb/ /' | sudo tee /etc/apt/sources.list.d/cri-o.list"
    &$executeRemoteCommand "sudo rm -f $crioPublicKeyFilePath" -IgnoreErrors

    Write-Log 'Install other depended-on tools'
    &$executeRemoteCommand 'sudo apt-get update' -Retries 2 -RepairCmd 'sudo apt --fix-broken install'
    &$executeRemoteCommand 'sudo DEBIAN_FRONTEND=noninteractive apt-get install -qq --yes apt-transport-https ca-certificates' -Retries 2 -RepairCmd 'sudo apt --fix-broken install'

    Write-Log 'Install cri-o'
    InstallAptPackages -FriendlyName 'cri-o' -Packages 'cri-o' -UserName $UserName -UserPwd $UserPwd -IpAddress $IpAddress
>>>>>>> f0cde3e2
    &$executeRemoteCommand 'sudo apt-mark hold cri-o'

    # increase timeout for crictl to connect to crio.sock
    &$executeRemoteCommand 'sudo touch /etc/crictl.yaml'
    &$executeRemoteCommand "grep timeout.* /etc/crictl.yaml | sudo sed -i 's/timeout.*/timeout: 30/g' /etc/crictl.yaml"
    &$executeRemoteCommand 'grep timeout.* /etc/crictl.yaml || echo timeout: 30 | sudo tee -a /etc/crictl.yaml'

    if ( $Proxy -ne '' ) {
        Write-Log 'Set proxy to CRI-O'
        &$executeRemoteCommand 'sudo mkdir -p /etc/systemd/system/crio.service.d'
        &$executeRemoteCommand 'sudo touch /etc/systemd/system/crio.service.d/http-proxy.conf'
        &$executeRemoteCommand 'echo [Service] | sudo tee -a /etc/systemd/system/crio.service.d/http-proxy.conf'
        &$executeRemoteCommand "echo Environment=\'HTTP_PROXY=$Proxy\' | sudo tee -a /etc/systemd/system/crio.service.d/http-proxy.conf"
        &$executeRemoteCommand "echo Environment=\'HTTPS_PROXY=$Proxy\' | sudo tee -a /etc/systemd/system/crio.service.d/http-proxy.conf"
        &$executeRemoteCommand "echo Environment=\'http_proxy=$Proxy\' | sudo tee -a /etc/systemd/system/crio.service.d/http-proxy.conf"
        &$executeRemoteCommand "echo Environment=\'https_proxy=$Proxy\' | sudo tee -a /etc/systemd/system/crio.service.d/http-proxy.conf"
        &$executeRemoteCommand "echo Environment=\'no_proxy=.local\' | sudo tee -a /etc/systemd/system/crio.service.d/http-proxy.conf"
    }

    $token = Get-RegistryToken
    if ($PSVersionTable.PSVersion.Major -gt 5) {
        $jsonConfig = @{
            'auths' = @{
                'shsk2s.azurecr.io' = @{
                    'auth' = "$token"
                }
            }
        }
    }
    else {
        $jsonConfig = @{
            '"auths"' = @{
                '"shsk2s.azurecr.io"' = @{
                    '"auth"' = """$token"""
                }
            }
        }
    }

    $jsonString = ConvertTo-Json -InputObject $jsonConfig
    &$executeRemoteCommand "echo -e '$jsonString' | sudo tee /tmp/auth.json" | Out-Null
    &$executeRemoteCommand 'sudo mkdir -p /root/.config/containers'
    &$executeRemoteCommand 'sudo mv /tmp/auth.json /root/.config/containers/auth.json'

    Write-Log 'Configure CRI-O'
    # cri-o default cni bridge should have least priority
    $CRIO_CNI_FILE = '/etc/cni/net.d/10-crio-bridge.conf'
    &$executeRemoteCommand "[ -f $CRIO_CNI_FILE ] && sudo mv $CRIO_CNI_FILE /etc/cni/net.d/100-crio-bridge.conf || echo File does not exist, no renaming of cni file $CRIO_CNI_FILE.."
    if ($PSVersionTable.PSVersion.Major -gt 5) {
        &$executeRemoteCommand 'sudo echo unqualified-search-registries = [\"docker.io\"] | sudo tee -a /etc/containers/registries.conf'
    }
    else {
        &$executeRemoteCommand 'sudo echo unqualified-search-registries = [\\\"docker.io\\\"] | sudo tee -a /etc/containers/registries.conf'
    }

<<<<<<< HEAD
    &$executeRemoteCommand 'sudo apt-mark hold kubelet kubeadm kubectl' 
=======
    $shortKubeVers = ($K8sVersion -replace 'v', '') + '-1.1'

    Write-Log 'Install kubetools (kubelet, kubeadm, kubectl)'
    &$executeRemoteCommand 'sudo apt-get update'
    InstallAptPackages -FriendlyName 'kubernetes' -Packages "kubelet=$shortKubeVers kubeadm=$shortKubeVers kubectl=$shortKubeVers" -TestExecutable 'kubectl' -UserName $UserName -UserPwd $UserPwd -IpAddress $IpAddress
    &$executeRemoteCommand 'sudo apt-mark hold kubelet kubeadm kubectl'
>>>>>>> f0cde3e2

    Write-Log 'Start CRI-O'
    &$executeRemoteCommand 'sudo systemctl daemon-reload'
    &$executeRemoteCommand 'sudo systemctl enable crio' -IgnoreErrors
    &$executeRemoteCommand 'sudo systemctl start crio'

    $isWsl = Get-ConfigWslFlag
    Write-Log "Add WSL support?: $isWsl"
    if ( $isWsl ) {
        Write-Log 'Add cri-o fix for WSL'
        $configWSL = '/etc/crio/crio.conf.d/20-wsl.conf'
        &$executeRemoteCommand "echo [crio.runtime] | sudo tee -a $configWSL > /dev/null"
        &$executeRemoteCommand "echo add_inheritable_capabilities=true | sudo tee -a $configWSL > /dev/null"
        &$executeRemoteCommand "echo default_sysctls='[\`"net.ipv4.ip_unprivileged_port_start=0\`"]' | sudo tee -a $configWSL > /dev/null"
        &$executeRemoteCommand 'sudo systemctl restart crio'
<<<<<<< HEAD
    }   
}

Function Copy-KubernetesImagesFromKubenodeToWindowsHost {
    param (
        [ValidateScript({ !([string]::IsNullOrWhiteSpace($_)) })]
        [string]$UserName = $(throw 'Argument missing: UserName'),
        [string]$UserPwd = $(throw 'Argument missing: UserPwd'),
        [ValidateScript({ Get-IsValidIPv4Address($_) })]
        [string]$IpAddress = $(throw 'Argument missing: IpAddress')
    )
    $remoteUser = "$UserName@$IpAddress"
    $remoteUserPwd = $UserPwd

    $executeRemoteCommand = { 
        param(
            [string] $Command = $(throw 'Argument missing: Command'), 
            [switch] $ReturnCommandOutput = $false,
            [switch] $IgnoreErrors = $false, 
            [string] $RepairCmd = $null, 
            [uint16] $Retries = 0
        )
        $commandOutput = (Invoke-CmdOnControlPlaneViaUserAndPwd -CmdToExecute $Command -RemoteUser "$remoteUser" -RemoteUserPwd "$remoteUserPwd" -RepairCmd $RepairCmd -Retries $Retries -IgnoreErrors:$IgnoreErrors)

        if ($ReturnCommandOutput) {
            return $commandOutput
        } else {
            $commandOutput.Output | Write-Log
        }
    }
  
    $imagesPath = $linuxNodeImagesPath

    if (Test-Path -Path $imagesPath) {
        Remove-Item -Path $imagesPath -Force -Recurse | Write-Log
    } 

    New-Item -Path $imagesPath -ItemType Directory -Force | Write-Log

    $retrieveImagesCmd = 'sudo crictl images | grep -e "registry.k8s.io" -e "rancher/mirrored-flannelcni-flannel" | grep -v "\<none\>" | awk ''{ print $1\":\"$2\" \"$3 }'''
    $cmdExecutionResult = $(&$executeRemoteCommand -Command $retrieveImagesCmd -ReturnCommandOutput)

    if (!$cmdExecutionResult.Success) {
        throw 'Could not retrieve images from control plane'
    }
    $imagesFound = $cmdExecutionResult.Output

    Write-Host $imagesFound
    
    if ([string]::IsNullOrWhiteSpace($imagesFound)) {
        throw "No image matching 'registry.k8s.io or rancher/mirrored-flannelcni-flannel' could be found in the control plane."
    }

    foreach ($imageFound in $imagesFound) {
        $splittedImageFoundInfo = $imageFound.Split(' ')
        $imageFullName = $splittedImageFoundInfo[0]
        $imageId = $splittedImageFoundInfo[1]
        $finalExportPath = "$imagesPath/$($imageFullName.Replace('/','_').Replace(':', '__')).tar"

        $targetFilePath = "/tmp/${imageId}.tar"
        &$executeRemoteCommand "sudo buildah push ${imageId} oci-archive:${targetFilePath}:${imageFullName} 2>&1"
        Copy-FromRemoteComputerViaUserAndPwd -Source $targetFilePath -Target $finalExportPath -UserName $UserName -UserPwd $UserPwd -IpAddress $IpAddress
        
        &$executeRemoteCommand "cd /tmp && sudo rm -rf ${imageId}.tar"
    } 
}

Function Copy-KubernetesImagesFromWindowsHostToRemoteComputer {
    param (
        [ValidateScript({ !([string]::IsNullOrWhiteSpace($_)) })]
        [string] $UserName = $(throw 'Argument missing: UserName'),
        [ValidateScript({ Get-IsValidIPv4Address($_) })]
        [string] $IpAddress = $(throw 'Argument missing: IpAddress')
    )

    $executeRemoteCommandOnRemoteComputer = { 
        param(
            $command = $(throw 'Argument missing: Command'), 
            [switch]$IgnoreErrors = $false, [string]$RepairCmd = $null, [uint16]$Retries = 0
        )
        (Invoke-CmdOnVmViaSSHKey -CmdToExecute $command -UserName $UserName -IpAddress $IpAddress -Retries $Retries -RepairCmd $RepairCmd -IgnoreErrors:$IgnoreErrors).Output | Write-Log
    }

    $imagesPath = $linuxNodeImagesPath

    if (!(Test-Path -Path $imagesPath)) {
        throw "The directory '$imagesPath' does not exist on the Windows host. The needed images for the offline installation of the computer with IP '$IpAddress' are missing."
    } else {
        Get-Item -path "$imagesPath\*.tar" | Select-Object -ExpandProperty 'FullName' | ForEach-Object {
            Copy-ToRemoteComputerViaSshKey -Source $_ -Target '/tmp/import.tar' -UserName $UserName -IpAddress $IpAddress
            &$executeRemoteCommandOnRemoteComputer 'sudo buildah pull oci-archive:/tmp/import.tar 2>&1'
            &$executeRemoteCommandOnRemoteComputer 'cd /tmp && sudo rm -rf import.tar'
        }
    }
=======
    }

    Write-Log 'Pull images used by K8s'
    &$executeRemoteCommand "sudo kubeadm config images pull --kubernetes-version $K8sVersion"
>>>>>>> f0cde3e2
}

Function Remove-KubernetesArtifacts {
    param (
        [string] $UserName = $(throw 'Argument missing: UserName'),
        [string] $IpAddress = $(throw 'Argument missing: IpAddress')
    )

    $executeRemoteCommand = {
        param(
            $command = $(throw 'Argument missing: Command'),
            [switch]$IgnoreErrors = $false, [string]$RepairCmd = $null, [uint16]$Retries = 0
        )
        (Invoke-CmdOnVmViaSSHKey -CmdToExecute $command -UserName $UserName -IpAddress $IpAddress -Retries $Retries -RepairCmd $RepairCmd -IgnoreErrors:$IgnoreErrors).Output | Write-Log
    }

    &$executeRemoteCommand 'sudo systemctl stop kubelet'
    &$executeRemoteCommand 'sudo systemctl disable kubelet'

    &$executeRemoteCommand 'sudo systemctl stop crio'
    &$executeRemoteCommand 'sudo systemctl disable crio'

    &$executeRemoteCommand 'sudo systemctl daemon-reload'

<<<<<<< HEAD
    &$executeRemoteCommand 'sudo DEBIAN_FRONTEND=noninteractive dpkg -P kubeadm' 
    &$executeRemoteCommand 'sudo DEBIAN_FRONTEND=noninteractive dpkg -P kubectl' 
    &$executeRemoteCommand 'sudo DEBIAN_FRONTEND=noninteractive dpkg -P kubelet' 
=======
    &$executeRemoteCommand 'sudo apt-get purge --yes --allow-change-held-packages kubelet kubeadm kubectl'
>>>>>>> f0cde3e2

    &$executeRemoteCommand 'sudo rm -f /etc/containers/registries.conf'
    &$executeRemoteCommand 'sudo rm -f /etc/cni/net.d/100-crio-bridge.conf'
    &$executeRemoteCommand 'sudo rm -drf /root/.config/containers'
    &$executeRemoteCommand 'sudo rm -drf /etc/systemd/system/crio.service.d'
    &$executeRemoteCommand 'sudo rm -f /etc/crictl.yaml'

    &$executeRemoteCommand "sudo rm -f $crioAptKeyFilePath"
    &$executeRemoteCommand 'sudo rm -f /etc/apt/sources.list.d/cri-o.list'

    &$executeRemoteCommand "sudo rm -f $kubernetesAptKeyFilePath"
    &$executeRemoteCommand 'sudo rm -f /etc/apt/sources.list.d/kubernetes.list'

    &$executeRemoteCommand 'sudo rm -drf /etc/kubernetes'
    &$executeRemoteCommand 'sudo rm -drf /etc/crio'

    &$executeRemoteCommand 'sudo rm -fr /var/lib/crio/*'

    &$executeRemoteCommand 'sudo rm -f /etc/sysctl.d/k8s.conf'
    &$executeRemoteCommand 'sudo rm -f /etc/modules-load.d/k8s.conf'
    &$executeRemoteCommand 'sudo sysctl --system'

    &$executeRemoteCommand 'sudo DEBIAN_FRONTEND=noninteractive dpkg -P cri-o' 
    &$executeRemoteCommand 'sudo DEBIAN_FRONTEND=noninteractive dpkg -P buildah' 

    &$executeRemoteCommand 'sudo DEBIAN_FRONTEND=noninteractive apt-get --fix-broken install -y'
}

<#
.SYNOPSIS
Installs tools into the VM.
.DESCRIPTION
Installs the following tool:
- buildah (container image creation tool)
.PARAMETER UserName
The user name to log in into the VM.
.PARAMETER UserPwd
The password to use to log in into the VM.
.PARAMETER IpAddress
The IP address of the VM.
.PARAMETER Proxy
The proxy to use.
#>
Function Install-Tools {
    param (
        [ValidateScript({ !([string]::IsNullOrWhiteSpace($_)) })]
        [string]$UserName = $(throw 'Argument missing: UserName'),
        [string]$UserPwd = $(throw 'Argument missing: UserPwd'),
        [ValidateScript({ Get-IsValidIPv4Address($_) })]
        [string]$IpAddress = $(throw 'Argument missing: IpAddress'),
        [string] $Proxy = ''
    )
    $remoteUser = "$UserName@$IpAddress"
    $remoteUserPwd = $UserPwd

<<<<<<< HEAD
    $executeRemoteCommand = { 
        param(
            $Command = $(throw 'Argument missing: Command'), 
            [switch]$IgnoreErrors = $false, [string]$RepairCmd = $null, [uint16]$Retries = 0
        )
=======
    $executeRemoteCommand = { param($Command = $(throw 'Argument missing: Command'))
>>>>>>> f0cde3e2
    (Invoke-CmdOnControlPlaneViaUserAndPwd -CmdToExecute $Command -RemoteUser "$remoteUser" -RemoteUserPwd "$remoteUserPwd").Output | Write-Log
    }

    Write-Log 'Start installing tools in the Linux VM'

    # INSTALL buildah FROM TESTING REPO IN ORDER TO GET A NEWER VERSION
    #################################################################################################################################################################
    Write-Log 'Install container image creation tool: buildah'                                                                                                   #
    #First install buildah from latest debian bullseye                                                                                                              #
    &$executeRemoteCommand 'sudo DEBIAN_FRONTEND=noninteractive apt-get -o DPkg::Options::="--force-confnew" install buildah --yes'                                   #

    $controlPlaneK8sDebPackagesPath = Get-KubernetesDebPackagesPath -UserName $controlPlaneUserName
    &$executeRemoteCommand "sudo cp $aptCachePath/buildah*.deb $controlPlaneK8sDebPackagesPath"
    &$executeRemoteCommand `
        -Retries 2 `
        -Command "cd $controlPlaneK8sDebPackagesPath && sudo DEBIAN_FRONTEND=noninteractive apt-get --reinstall install -y --no-install-recommends --no-install-suggests --simulate ./buildah*.deb | grep 'Inst ' | cut -d ' ' -f 2 | sort -u | xargs sudo apt-get download" `
        -RepairCmd 'sudo apt --fix-broken install'

    #Remove chrony as it is unstable with latest version of buildah                                                                                                 #
    #&$executeRemoteCommand 'sudo DEBIAN_FRONTEND=noninteractive apt-get remove chrony --yes'                                                                          #
    #
    &$executeRemoteCommand 'sudo DEBIAN_FRONTEND=noninteractive apt-get install -qq --yes software-properties-common'                                                 #
    #
    #Now update apt sources to get latest from bookworm                                                                                                              #
    AddAptRepo -RepoDebString 'deb http://deb.debian.org/debian bookworm main' -RemoteUser "$remoteUser" -RemoteUserPwd "$remoteUserPwd"                                        #
    AddAptRepo -RepoDebString 'deb http://deb.debian.org/debian-security/ bookworm-security main' -RemoteUser "$remoteUser" -RemoteUserPwd "$remoteUserPwd"                     #
    #
    &$executeRemoteCommand 'sudo DEBIAN_FRONTEND=noninteractive apt-get update -qq --yes'                                                                             #
    #&$executeRemoteCommand 'sudo DEBIAN_FRONTEND=noninteractive apt-get remove chrony --yes'                                                                          #
    #
    #Install latest from bookworm now                                                                                                                                #
    &$executeRemoteCommand 'sudo DEBIAN_FRONTEND=noninteractive apt-get install -t bookworm --no-install-recommends --no-install-suggests buildah --yes'              #
    &$executeRemoteCommand 'sudo buildah -v'                                                                                                                          #
    #
    &$executeRemoteCommand 'sudo DEBIAN_FRONTEND=noninteractive apt-get autoremove -qq --yes'                                                                         #
    #
    #Remove bookworm source now                                                                                                                                      #
    &$executeRemoteCommand "sudo apt-add-repository 'deb http://deb.debian.org/debian bookworm main' -r"                                                              #
    &$executeRemoteCommand "sudo apt-add-repository 'deb http://deb.debian.org/debian-security/ bookworm-security main' -r"                                           #
    &$executeRemoteCommand 'sudo DEBIAN_FRONTEND=noninteractive apt-get update -qq --yes'                                                                             #
    #################################################################################################################################################################

    # Temporary fix for [master] not recognized in buildah 1.22.3, we comment the section as this is only specific to container engine
    # Issue is fixed in buildah 1.26 but exists in experimental stage
    #&$executeRemoteCommand "sudo sed -i 's/\[machine/#&/' /usr/share/containers/containers.conf"

    if ($Proxy -ne '') {
        &$executeRemoteCommand 'echo [engine] | sudo tee -a /etc/containers/containers.conf'
        if ($PSVersionTable.PSVersion.Major -gt 5) {
            &$executeRemoteCommand "echo env = [\""https_proxy=$Proxy\""] | sudo tee -a /etc/containers/containers.conf"
        }
        else {
            &$executeRemoteCommand "echo env = [\\\""https_proxy=$Proxy\\\""] | sudo tee -a /etc/containers/containers.conf"
        }
    }

    $token = Get-RegistryToken
    if ($PSVersionTable.PSVersion.Major -gt 5) {
        $jsonConfig = @{
            'auths' = @{
                'shsk2s.azurecr.io' = @{
                    'auth' = "$token"
                }
            }
        }
    }
    else {
        $jsonConfig = @{
            '"auths"' = @{
                '"shsk2s.azurecr.io"' = @{
                    '"auth"' = """$token"""
                }
            }
        }
    }

    $jsonString = ConvertTo-Json -InputObject $jsonConfig
    &$executeRemoteCommand "echo -e '$jsonString' | sudo tee /tmp/auth.json" | Out-Null
    &$executeRemoteCommand 'sudo mkdir -p /root/.config/containers'
    &$executeRemoteCommand 'sudo mv /tmp/auth.json /root/.config/containers/auth.json'

    Write-Log 'Need to update registry conf file which is added as part of buildah installation'
    #&$executeRemoteCommand "sudo sed -i '/.*unqualified-search-registries.*/cunqualified-search-registries = [\\\""docker.io\\\"", \\\""quay.io\\\""]' /etc/containers/registries.conf"
    if ($PSVersionTable.PSVersion.Major -gt 5) {
        &$executeRemoteCommand 'sudo echo unqualified-search-registries = [\"docker.io\", \"quay.io\"] | sudo tee -a /etc/containers/registries.conf'
    }
    else {
        &$executeRemoteCommand 'sudo echo unqualified-search-registries = [\\\"docker.io\\\", \\\"quay.io\\\"] | sudo tee -a /etc/containers/registries.conf'
    }
    # restart crio after updating registry.conf
    &$executeRemoteCommand 'sudo systemctl daemon-reload'
    &$executeRemoteCommand 'sudo systemctl restart crio'

    Write-Log 'Finished installing tools in Linux'

}

function Install-DnsServer {
    param (
        [ValidateScript({ !([string]::IsNullOrWhiteSpace($_)) })]
        [string]$UserName = $(throw 'Argument missing: UserName'),
        [string]$UserPwd = $(throw 'Argument missing: UserPwd'),
        [ValidateScript({ Get-IsValidIPv4Address($_) })]
        [string]$IpAddress = $(throw 'Argument missing: IpAddress')
    )
    $remoteUser = "$UserName@$IpAddress"
    $remoteUserPwd = $UserPwd

    $executeRemoteCommand = { param($Command = $(throw 'Argument missing: Command'))
    (Invoke-CmdOnControlPlaneViaUserAndPwd -CmdToExecute $Command -RemoteUser "$remoteUser" -RemoteUserPwd "$remoteUserPwd").Output | Write-Log
    }

    Write-Log 'Install custom DNS server'
    &$executeRemoteCommand 'sudo DEBIAN_FRONTEND=noninteractive apt-get install dnsutils --yes'
    &$executeRemoteCommand 'sudo DEBIAN_FRONTEND=noninteractive apt-get install dnsmasq --yes'

    Write-Log 'Stop custom DNS server'
    &$executeRemoteCommand 'sudo systemctl stop dnsmasq'
}

function Get-FlannelImages {
    param (
        [ValidateScript({ !([string]::IsNullOrWhiteSpace($_)) })]
        [string]$UserName = $(throw 'Argument missing: UserName'),
        [string]$UserPwd = $(throw 'Argument missing: UserPwd'),
        [ValidateScript({ Get-IsValidIPv4Address($_) })]
        [string]$IpAddress = $(throw 'Argument missing: IpAddress')
    )
    $remoteUser = "$UserName@$IpAddress"
    $remoteUserPwd = $UserPwd

    $executeRemoteCommand = { param($Command = $(throw 'Argument missing: Command'))
    (Invoke-CmdOnControlPlaneViaUserAndPwd -CmdToExecute $Command -RemoteUser "$remoteUser" -RemoteUserPwd "$remoteUserPwd").Output | Write-Log
    }

    Write-Log 'Get images used by flannel'

    &$executeRemoteCommand 'sudo crictl pull docker.io/flannel/flannel-cni-plugin:v1.5.1-flannel2'
    &$executeRemoteCommand 'sudo crictl pull docker.io/flannel/flannel:v0.26.1'
}

function Get-KubernetesImages {
    param (
        [ValidateScript({ !([string]::IsNullOrWhiteSpace($_)) })]
        [string]$UserName = $(throw 'Argument missing: UserName'),
        [string]$UserPwd = $(throw 'Argument missing: UserPwd'),
        [ValidateScript({ Get-IsValidIPv4Address($_) })]
        [string]$IpAddress = $(throw 'Argument missing: IpAddress'),
        [ValidateScript({ !([string]::IsNullOrWhiteSpace($_)) })]
        [string] $K8sVersion = $(throw 'Argument missing: K8sVersion')
    )
    $remoteUser = "$UserName@$IpAddress"
    $remoteUserPwd = $UserPwd

    $executeRemoteCommand = { param($Command = $(throw 'Argument missing: Command')) 
        (Invoke-CmdOnControlPlaneViaUserAndPwd -CmdToExecute $Command -RemoteUser "$remoteUser" -RemoteUserPwd "$remoteUserPwd").Output | Write-Log
    }

    Write-Log 'Pull images used by K8s'
    &$executeRemoteCommand "sudo kubeadm config images pull --kubernetes-version $K8sVersion" 
}

function Set-Nameserver {
    param (
        [ValidateScript({ !([string]::IsNullOrWhiteSpace($_)) })]
        [string]$UserName = $(throw 'Argument missing: UserName'),
        [string]$UserPwd = $(throw 'Argument missing: UserPwd'),
        [ValidateScript({ Get-IsValidIPv4Address($_) })]
        [string]$IpAddress = $(throw 'Argument missing: IpAddress')
    )
    $remoteUser = "$UserName@$IpAddress"
    $remoteUserPwd = $UserPwd

    $executeRemoteCommand = { param($Command = $(throw 'Argument missing: Command'))
    (Invoke-CmdOnControlPlaneViaUserAndPwd -CmdToExecute $Command -RemoteUser "$remoteUser" -RemoteUserPwd "$remoteUserPwd").Output | Write-Log
    }

    Write-Log 'Set nameserver'
    # DNS
    &$executeRemoteCommand 'sudo chattr -i /etc/resolv.conf'
    &$executeRemoteCommand 'sudo rm -f /etc/resolv.conf'
    &$executeRemoteCommand 'echo nameserver 172.19.1.100 | sudo tee /etc/resolv.conf'
}

<#
.SYNOPSIS
Adds a configuration file that is used when creating the support for WSL integration.
.DESCRIPTION
Creates a configuration file populated with needed information that is used to support the integration into WSL.
.PARAMETER UserName
The user name to log in into the VM.
.PARAMETER UserPwd
The password to use to log in into the VM.
.PARAMETER IpAddress
The IP address of the VM.
#>
Function Add-SupportForWSL {
    param (
        [ValidateScript({ !([string]::IsNullOrWhiteSpace($_)) })]
        [string]$UserName = $(throw 'Argument missing: UserName'),
        [string]$UserPwd = $(throw 'Argument missing: UserPwd'),
        [ValidateScript({ Get-IsValidIPv4Address($_) })]
        [string]$IpAddress = $(throw 'Argument missing: IpAddress')
    )
    $remoteUser = "$UserName@$IpAddress"
    $remoteUserPwd = $UserPwd

    $executeRemoteCommand = { param($command = $(throw 'Argument missing: Command'))
        (Invoke-CmdOnControlPlaneViaUserAndPwd -CmdToExecute $command -RemoteUser "$remoteUser" -RemoteUserPwd "$remoteUserPwd").Output | Write-Log
    }

    # WSL2 config
    Write-Log 'Configure WSL2'
    &$executeRemoteCommand 'sudo touch /etc/wsl.conf'
    &$executeRemoteCommand 'echo [automount] | sudo tee -a /etc/wsl.conf'
    &$executeRemoteCommand 'echo enabled = false | sudo tee -a /etc/wsl.conf'
    &$executeRemoteCommand "echo -e 'mountFsTab = false\n' | sudo tee -a /etc/wsl.conf"

    &$executeRemoteCommand 'echo [interop] | sudo tee -a /etc/wsl.conf'
    &$executeRemoteCommand 'echo enabled = false | sudo tee -a /etc/wsl.conf'
    &$executeRemoteCommand "echo -e 'appendWindowsPath = false\n' | sudo tee -a /etc/wsl.conf"

    &$executeRemoteCommand 'echo [user] | sudo tee -a /etc/wsl.conf'
    &$executeRemoteCommand "echo -e 'default = __USERNAME__\n' | sudo tee -a /etc/wsl.conf"

    &$executeRemoteCommand 'echo [network] | sudo tee -a /etc/wsl.conf'
    &$executeRemoteCommand 'echo generateHosts = false | sudo tee -a /etc/wsl.conf'
    &$executeRemoteCommand 'echo generateResolvConf = false | sudo tee -a /etc/wsl.conf'
    &$executeRemoteCommand 'echo hostname = __HOSTNAME__ | sudo tee -a /etc/wsl.conf'
    &$executeRemoteCommand 'echo | sudo tee -a /etc/wsl.conf'

    &$executeRemoteCommand 'echo [boot] | sudo tee -a /etc/wsl.conf'
    &$executeRemoteCommand 'echo systemd = true | sudo tee -a /etc/wsl.conf'
    &$executeRemoteCommand "echo 'command = ""sudo ifconfig __INTERFACE_NAME__ __IP_ADDRESS__ && sudo ifconfig __INTERFACE_NAME__ netmask __NETWORK_MASK__"" && sudo route add default gw __GATEWAY_IP_ADDRESS__' | sudo tee -a /etc/wsl.conf"
}

function Edit-SupportForWSL {
    param (
        [ValidateScript({ !([string]::IsNullOrWhiteSpace($_)) })]
        [string]$UserName = $(throw 'Argument missing: UserName'),
        [string]$UserPwd = $(throw 'Argument missing: UserPwd'),
        [ValidateScript({ !([string]::IsNullOrWhiteSpace($_)) })]
        [string]$Hostname = $(throw 'Argument missing: Hostname'),
        [ValidateScript({ Get-IsValidIPv4Address($_) })]
        [string]$IpAddress = $(throw 'Argument missing: IpAddress'),
        [ValidateScript({ !([string]::IsNullOrWhiteSpace($_)) })]
        [string]$NetworkInterfaceName = $(throw 'Argument missing: NetworkInterfaceName'),
        [ValidateScript({ Get-IsValidIPv4Address($_) })]
        [string]$NetworkMask = $(throw 'Argument missing: NetworkMask'),
        [ValidateScript({ Get-IsValidIPv4Address($_) })]
        [string]$GatewayIpAddress = $(throw 'Argument missing: GatewayIpAddress')
    )
    $remoteUser = "$UserName@$IpAddress"
    $remoteUserPwd = $UserPwd

    $executeRemoteCommand = { param($command = $(throw 'Argument missing: Command'))
        (Invoke-CmdOnControlPlaneViaUserAndPwd -CmdToExecute $command -RemoteUser "$remoteUser" -RemoteUserPwd "$remoteUserPwd").Output | Write-Log
    }

    Write-Log 'Edit WSL2 support'
    &$executeRemoteCommand "sudo sed -i `"s/__USERNAME__/$UserName/g`" $wslConfigurationFilePath"
    &$executeRemoteCommand "sudo sed -i `"s/__HOSTNAME__/$Hostname/g`" $wslConfigurationFilePath"
    &$executeRemoteCommand "sudo sed -i `"s/__IP_ADDRESS__/$IpAddress/g`" $wslConfigurationFilePath"
    &$executeRemoteCommand "sudo sed -i `"s/__INTERFACE_NAME__/$NetworkInterfaceName/g`" $wslConfigurationFilePath"
    &$executeRemoteCommand "sudo sed -i `"s/__NETWORK_MASK__/$NetworkMask/g`" $wslConfigurationFilePath"
    &$executeRemoteCommand "sudo sed -i `"s/__GATEWAY_IP_ADDRESS__/$GatewayIpAddress/g`" $wslConfigurationFilePath"
}

<#
.SYNOPSIS
Sets up a VM to act as master node.
.DESCRIPTION
An accessible VM with already installed Kubernetes artifacts is configured to act as master node.
.PARAMETER UserName
The user name to log in.
.PARAMETER UserPwd
The password to use to log in.
.PARAMETER IpAddress
The IP address of the VM.
.PARAMETER K8sVersion
The Kubernetes version to use.
.PARAMETER ClusterCIDR
The Kubernetes pod network CIDR.
.PARAMETER ClusterCIDR_Services
The Kubernetes service network CIDR.
.PARAMETER KubeDnsServiceIP
The IP address of the DNS service inside the Kubernetes cluster.
.PARAMETER IP_NextHop
The IP address of the Windows host reachable from the VM
.PARAMETER NetworkInterfaceName
The name of the network interface of the VM.
.PARAMETER NetworkInterfaceCni0IP_Master
The IP address of the the cni network interface in the VM.
.PARAMETER Hook
A script block that will get executed at the end of the set-up process (can be used for e.g. to install custom tools).
#>
Function Set-UpMasterNode {
    param (
        [ValidateScript({ !([string]::IsNullOrWhiteSpace($_)) })]
        [string]$NodeName = $(throw 'Argument missing: NodeName'),
        [ValidateScript({ !([string]::IsNullOrWhiteSpace($_)) })]
        [string]$UserName = $(throw 'Argument missing: UserName'),
        [string]$UserPwd = '',
        [ValidateScript({ Get-IsValidIPv4Address($_) })]
        [string]$IpAddress = $(throw 'Argument missing: IpAddress'),
        [ValidateScript({ !([string]::IsNullOrWhiteSpace($_)) })]
        [string] $K8sVersion = $(throw 'Argument missing: K8sVersion'),
        [ValidateScript({ !([string]::IsNullOrWhiteSpace($_)) })]
        [string] $ClusterCIDR = $(throw 'Argument missing: ClusterCIDR'),
        [ValidateScript({ !([string]::IsNullOrWhiteSpace($_)) })]
        [string] $ClusterCIDR_Services = $(throw 'Argument missing: ClusterCIDR_Services'),
        [ValidateScript({ Get-IsValidIPv4Address($_) })]
        [string] $KubeDnsServiceIP = $(throw 'Argument missing: KubeDnsServiceIP'),
        [ValidateScript({ Get-IsValidIPv4Address($_) })]
        [string] $IP_NextHop = $(throw 'Argument missing: IP_NextHop'),
        [ValidateScript({ !([string]::IsNullOrWhiteSpace($_)) })]
        [string] $NetworkInterfaceName = $(throw 'Argument missing: NetworkInterfaceName'),
        [ScriptBlock] $Hook = $(throw 'Argument missing: Hook')
    )

    $remoteUser = "$UserName@$IpAddress"
    $remoteUserPwd = $UserPwd

    $executeRemoteCommand = {
        param(
            $command = $(throw 'Argument missing: Command'),
            [uint16]$Retries = 0,
            [switch]$IgnoreErrors = $false
        )
        if ([string]::IsNullOrWhiteSpace($remoteUserPwd)) {
            (Invoke-CmdOnVmViaSSHKey -CmdToExecute $command -UserName $UserName -IpAddress $IpAddress -Retries $Retries -IgnoreErrors:$IgnoreErrors).Output | Write-Log
        } else {
            (Invoke-CmdOnControlPlaneViaUserAndPwd -CmdToExecute $command -RemoteUser "$remoteUser" -RemoteUserPwd "$remoteUserPwd" -Retries $Retries -IgnoreErrors:$IgnoreErrors).Output | Write-Log
        }
    }

    Write-Log "Start setting up computer '$IpAddress' as master node"

    &$executeRemoteCommand "sudo kubeadm init --kubernetes-version $K8sVersion --apiserver-advertise-address $IpAddress --pod-network-cidr=$ClusterCIDR --service-cidr=$ClusterCIDR_Services" -IgnoreErrors

    Write-Log 'Copy K8s config file to user profile'
    &$executeRemoteCommand 'mkdir -p ~/.kube'
    &$executeRemoteCommand 'chmod 755 ~/.kube'
    &$executeRemoteCommand 'sudo cp /etc/kubernetes/admin.conf ~/.kube/config'
    &$executeRemoteCommand "sudo chown $UserName ~/.kube/config"
    &$executeRemoteCommand 'kubectl get nodes'

    Write-Log 'Install custom DNS server'
    &$executeRemoteCommand 'sudo DEBIAN_FRONTEND=noninteractive apt-get install dnsutils --yes'
    &$executeRemoteCommand 'sudo DEBIAN_FRONTEND=noninteractive apt-get install dnsmasq --yes'

    Write-Log 'Scale down coredns to 1 replicas'
    &$executeRemoteCommand 'kubectl scale deployment coredns -n kube-system --replicas=1'

    Write-Log 'Configure custom DNS server'
    # add more interfaces to listen on
    &$executeRemoteCommand "echo server=/cluster.local/$KubeDnsServiceIP | sudo tee -a /etc/dnsmasq.conf"
    &$executeRemoteCommand "echo server=$IP_NextHop@$NetworkInterfaceName | sudo tee -a /etc/dnsmasq.conf"
    &$executeRemoteCommand "echo interface=$NetworkInterfaceName | sudo tee -a /etc/dnsmasq.conf"
    &$executeRemoteCommand 'echo interface=cni0 | sudo tee -a /etc/dnsmasq.conf'
    &$executeRemoteCommand 'echo interface=lo | sudo tee -a /etc/dnsmasq.conf'

    Write-Log 'Restart custom DNS server'
    &$executeRemoteCommand 'sudo systemctl restart dnsmasq'

    # import etcd certificates as k8s secrets, so that coredns can access etcd
    &$executeRemoteCommand 'sudo mkdir etcd'
    &$executeRemoteCommand 'sudo cp /etc/kubernetes/pki/etcd/* etcd/'
    &$executeRemoteCommand 'sudo chmod 444 etcd/*'
    &$executeRemoteCommand 'kubectl create secret -n kube-system tls etcd-ca --cert=etcd/ca.crt --key=etcd/ca.key'
    &$executeRemoteCommand 'kubectl create secret -n kube-system tls etcd-client-for-core-dns --cert=etcd/healthcheck-client.crt --key=etcd/healthcheck-client.key'
    &$executeRemoteCommand 'sudo rm -r etcd'

    # update coredns configmap kubernetes plugin to fallthrough for all zones
    &$executeRemoteCommand "kubectl get configmap coredns -n kube-system -o yaml | sed 's/fallthrough\ in-addr.arpa\ ip6.arpa/fallthrough/1' | kubectl apply -f -" -IgnoreErrors

    # change core-dns to serve the cluster.local zone from the etcd plugin as fallback
    &$executeRemoteCommand "kubectl get configmap coredns -n kube-system -o yaml | sed '/^\s*prometheus :9153/i\        etcd cluster.local {\n            path /skydns\n            endpoint https://${IpAddress}:2379\n            tls /etc/kubernetes/pki/etcd-client/tls.crt /etc/kubernetes/pki/etcd-client/tls.key /etc/kubernetes/pki/etcd-ca/tls.crt\n        }' | kubectl apply -f -" -IgnoreErrors

    # mount the certificate secrets in coredns, so it can read them
    &$executeRemoteCommand "kubectl get deployment coredns -n kube-system -o yaml | sed '/^\s*\- configMap:/i\      - name: etcd-ca-cert\n        secret:\n          secretName: etcd-ca\n      - name: etcd-client-cert\n        secret:\n          secretName: etcd-client-for-core-dns' | kubectl apply -f -" -IgnoreErrors
    &$executeRemoteCommand "kubectl wait --for=condition=available deployment/coredns -n kube-system --timeout=30s" -IgnoreErrors
    &$executeRemoteCommand "kubectl get deployment coredns -n kube-system -o yaml | sed '/^\s*\- mountPath: \/etc\/coredns/i\        - mountPath: /etc/kubernetes/pki/etcd-ca\n          name: etcd-ca-cert\n        - mountPath: /etc/kubernetes/pki/etcd-client\n          name: etcd-client-cert' | kubectl apply -f -" -Retries 3

    # change core-dns to have predefined host mapping for DNS resolution
    &$executeRemoteCommand "kubectl get configmap coredns -n kube-system -o yaml | sed '/^\s*cache 30/i\        hosts {\n         $IpAddress k2s.cluster.local\n         fallthrough\n        }' | kubectl apply -f -" -IgnoreErrors

    Write-Log 'Initialize Flannel'
    Add-FlannelPluginToMasterNode -IpAddress $IpAddress -UserName $UserName -UserPwd $UserPwd -PodNetworkCIDR $ClusterCIDR

    $getPodCidrOutput = Get-AssignedPodNetworkCIDR -NodeName $NodeName -UserName $UserName -UserPwd $UserPwd -IpAddress $IpAddress
    if ($getPodCidrOutput.Success) {
        $assignedPodNetworkCIDR = $($getPodCidrOutput.PodNetworkCIDR).Substring(0, $($getPodCidrOutput.PodNetworkCIDR).IndexOf('/'))
    } else {
        throw "Cannot obtain pod network information from node '$NodeName'"
    }
    $networkInterfaceCni0IP = "$($assignedPodNetworkCIDR.Substring(0, $assignedPodNetworkCIDR.lastIndexOf('.'))).1"

    Write-Log 'Add DNS resolution rules to K8s DNS component'
    # change config map to forward all non cluster DNS request to proxy (dnsmasq) running on master
    &$executeRemoteCommand "kubectl get configmap/coredns -n kube-system -o yaml | sed -e 's|forward . /etc/resolv.conf|forward . $networkInterfaceCni0IP|' | kubectl apply -f -" -IgnoreErrors


    Write-Log 'Run setup hook'
    &$Hook
    Write-Log 'Setup hook finished'

    Write-Log 'Redirect to localhost IP address for DNS resolution'
    &$executeRemoteCommand 'sudo chattr -i /etc/resolv.conf'
    &$executeRemoteCommand "echo 'nameserver 127.0.0.1' | sudo tee /etc/resolv.conf"

    Write-Log 'Finished setting up Linux computer as master'
}

Function Set-UpWorkerNode {
    param (
        [ValidateScript({ !([string]::IsNullOrWhiteSpace($_)) })]
        [string]$UserName = $(throw 'Argument missing: UserName'),
        [string]$UserPwd = $(throw 'Argument missing: UserPwd'),
        [ValidateScript({ Get-IsValidIPv4Address($_) })]
        [string]$IpAddress = $(throw 'Argument missing: IpAddress'),
        [ScriptBlock] $Hook = $(throw 'Argument missing: Hook')
    )

<<<<<<< HEAD
=======
    $remoteUser = "$UserName@$IpAddress"
    $remoteUserPwd = $UserPwd

    $executeRemoteCommand = {
        param(
            $command = $(throw 'Argument missing: Command'),
            [switch]$IgnoreErrors = $false
        )
        if ($IgnoreErrors) {
            (Invoke-CmdOnControlPlaneViaUserAndPwd -CmdToExecute $command -RemoteUser "$remoteUser" -RemoteUserPwd "$remoteUserPwd" -IgnoreErrors).Output | Write-Log
        }
        else {
            (Invoke-CmdOnControlPlaneViaUserAndPwd -CmdToExecute $command -RemoteUser "$remoteUser" -RemoteUserPwd "$remoteUserPwd").Output | Write-Log
        }
    }

>>>>>>> f0cde3e2
    Write-Log "Start setting up computer '$IpAddress' as worker node"

    Write-Log 'Run setup hook'
    &$Hook
    Write-Log 'Setup hook finished'

    Write-Log 'Finished setting up Linux computer for being used as worker node'
}

Function Add-FlannelPluginToMasterNode {
    param (
        [ValidateScript({ !([string]::IsNullOrWhiteSpace($_)) })]
        [string]$UserName = $(throw 'Argument missing: UserName'),
        [string]$UserPwd = '',
        [ValidateScript({ Get-IsValidIPv4Address($_) })]
        [string]$IpAddress = $(throw 'Argument missing: IpAddress'),
        [ValidateScript({ !([string]::IsNullOrWhiteSpace($_)) })]
        [string] $PodNetworkCIDR = $(throw 'Argument missing: PodNetworkCIDR')
    )

    $remoteUser = "$UserName@$IpAddress"
    $remoteUserPwd = $UserPwd

    $fileName = 'flannel.yml'

    $executeRemoteCommand = { param($command = $(throw 'Argument missing: Command'))
        if ([string]::IsNullOrWhiteSpace($remoteUserPwd)) {
            (Invoke-CmdOnVmViaSSHKey -CmdToExecute $command -UserName $UserName -IpAddress $IpAddress -IgnoreErrors:$IgnoreErrors).Output | Write-Log
        } else {
            (Invoke-CmdOnControlPlaneViaUserAndPwd -CmdToExecute $command -RemoteUser "$remoteUser" -RemoteUserPwd "$remoteUserPwd").Output | Write-Log
        }
    }

    $waitUntilContainerNetworkPluginIsRunning = {
        $iteration = 0
        while ($true) {
            $iteration++
            # try to apply the flannel resources
            $command = 'kubectl rollout status daemonset -n kube-flannel kube-flannel-ds --timeout 60s'
            if ([string]::IsNullOrWhiteSpace($remoteUserPwd)) {
                $result = (Invoke-CmdOnVmViaSSHKey -CmdToExecute $command -UserName $UserName -IpAddress $IpAddress -IgnoreErrors:$IgnoreErrors).Output
            } else {
                $result = (Invoke-CmdOnControlPlaneViaUserAndPwd $command -RemoteUser "$remoteUser" -RemoteUserPwd "$remoteUserPwd").Output
            }
            if ($result -match 'successfully') {
                break;
            }
            if ($iteration -eq 25) {
                Write-Log 'Flannel CNI could not be set up, aborting...'
                throw 'Unable to get the CNI plugin Flannel running !'
            }
            if ($iteration -ge 3 ) {
                Write-Log 'Flannel CNI not yet available, waiting for it...'
                $x3 = $iteration % 3 -eq 0
                if ( $x3 ) {
                    &$executeRemoteCommand 'sudo systemctl restart kubelet'
                }
                &$executeRemoteCommand "sudo kubectl apply -f ~/$fileName"
            }
            Start-Sleep 2
        }
        if ($iteration -eq 1) {
            Write-Log 'Flannel CNI running, no waiting needed'
        }
        else {
            Write-Log 'Flannel CNI now running correctly'
        }
    }

    Write-Log 'Change default forward policy'
    &$executeRemoteCommand 'sudo iptables --policy FORWARD ACCEPT'

    Write-Log 'Prepare Flannel configuration file'
    $NetworkAddress = "      ""Network"": ""$PodNetworkCIDR"","
    $NetworkName = '      "name": "cbr0",'
    $NetworkType = '        "Type": "host-gw"'

    $configurationFile = "$PSScriptRoot\containernetwork\masternode\$fileName"
    Copy-Item "$PSScriptRoot\containernetwork\masternode\flannel.template.yml" "$configurationFile" -Force
    $lineNetworkName = Get-Content "$configurationFile" | Select-String NETWORK.NAME | Select-Object -ExpandProperty Line
    if ( $lineNetworkName ) {
        $content = Get-Content "$configurationFile"
        $content | ForEach-Object { $_ -replace $lineNetworkName, $NetworkName } | Set-Content "$configurationFile"
    }
    $lineNetworkType = Get-Content "$configurationFile" | Select-String NETWORK.TYPE | Select-Object -ExpandProperty Line
    if ( $lineNetworkType ) {
        $content = Get-Content "$configurationFile"
        $content | ForEach-Object { $_ -replace $lineNetworkType, $NetworkType } | Set-Content "$configurationFile"
    }
    $lineNetworkAddress = Get-Content "$configurationFile" | Select-String NETWORK.ADDRESS | Select-Object -ExpandProperty Line
    if ( $lineNetworkAddress ) {
        $content = Get-Content "$configurationFile"
        $content | ForEach-Object { $_ -replace $lineNetworkAddress, $NetworkAddress } | Set-Content "$configurationFile"
    }
    Write-Log 'Copy Flannel configuration file to computer'
    $target = "/home/$UserName"
    if ([string]::IsNullOrWhiteSpace($remoteUserPwd)) {
        Copy-ToRemoteComputerViaSshKey -Source "$configurationFile" -Target $target -UserName $UserName -IpAddress $IpAddress
    } else {
        Copy-ToRemoteComputerViaUserAndPwd -Source "$configurationFile" -Target $target -UserName $UserName -UserPwd $remoteUserPwd -IpAddress $IpAddress
    }

    Write-Log 'Apply flannel configuration file on computer'
    &$executeRemoteCommand "kubectl apply -f ~/$fileName"

    &$waitUntilContainerNetworkPluginIsRunning

}

<#
.SYNOPSIS
Sets up a Linux VM to be used as a cluster node.
.DESCRIPTION
Provisions a Linux VM with the needed Kubernetes artifacts in order to be used as a cluster node.
.PARAMETER UserName
The user name to log in.
.PARAMETER UserPwd
The password to use to log in.
.PARAMETER IpAddress
The IP address of the VM.
.PARAMETER K8sVersion
The CRI-O version to use.
.PARAMETER Proxy
The proxy to use.
#>
Function New-KubernetesNode {
    param (
        [ValidateScript({ !([string]::IsNullOrWhiteSpace($_)) })]
        [string]$UserName = $(throw 'Argument missing: UserName'),
        [string]$UserPwd = $(throw 'Argument missing: UserPwd'),
        [ValidateScript({ Get-IsValidIPv4Address($_) })]
        [string]$IpAddress = $(throw 'Argument missing: IpAddress'),
        [ValidateScript({ !([string]::IsNullOrWhiteSpace($_)) })]
        [string] $K8sVersion = $(throw 'Argument missing: K8sVersion'),
        [string]$Proxy = ''
    )

    Assert-GeneralComputerPrequisites -IpAddress $IpAddress -UserName $userName -UserPwd $userPwd

    Write-Log "Prepare the computer $IpAddress for provisioning"
    Set-UpComputerBeforeProvisioning -IpAddress $IpAddress -UserName $userName -UserPwd $userPwd -Proxy $Proxy

    Set-UpComputerWithSpecificOsBeforeProvisioning -IpAddress $IpAddress -UserName $userName -UserPwd $userPwd
    Write-Log "Finished preparation of computer $IpAddress for provisioning"

    Write-Log "Start provisioning the computer $IpAddress"
<<<<<<< HEAD
    Get-KubernetesArtifactsFromInternet -IpAddress $IpAddress -UserName $userName -UserPwd $userPwd -Proxy $Proxy -K8sVersion $K8sVersion 
    Install-KubernetesArtifacts -IpAddress $IpAddress -UserName $userName -UserPwd $userPwd -Proxy $Proxy
=======
    Install-KubernetesArtifacts -IpAddress $IpAddress -UserName $userName -UserPwd $userPwd -Proxy $Proxy -K8sVersion $K8sVersion
>>>>>>> f0cde3e2

    Write-Log "Finalize preparation of the computer $IpAddress after provisioning"
    Set-UpComputerWithSpecificOsAfterProvisioning -IpAddress $IpAddress -UserName $userName -UserPwd $userPwd
    Write-Log 'Linux VM is now prepared to be used as master node'

    Set-UpComputerAfterProvisioning -IpAddress $IpAddress -UserName $userName -UserPwd $userPwd
    Write-Log "Finished provisioning the computer $IpAddress"
}

function Get-KubenodeBaseFileName {
    return 'Kubenode-Base.vhdx'
}

function New-VmImageForKubernetesNode {
    param (
        [parameter(Mandatory = $false, HelpMessage = 'The path to save the prepared base image.')]
        [string] $VmImageOutputPath = $(throw 'Argument missing: VmImageOutputPath'),
        [parameter(Mandatory = $false, HelpMessage = 'The HTTP proxy if available.')]
        [string]$Proxy = '',
        [string]$DnsIpAddresses = $(throw 'Argument missing: DnsIpAddresses'),
        [parameter(Mandatory = $false, HelpMessage = 'Startup Memory Size of VM')]
        [long]$VMMemoryStartupBytes,
        [parameter(Mandatory = $false, HelpMessage = 'Number of Virtual Processors for VM')]
        [long]$VMProcessorCount,
        [parameter(Mandatory = $false, HelpMessage = 'Virtual hard disk size of VM')]
        [uint64]$VMDiskSize
    )

    $vmIpAddress = Get-VmIpForProvisioningKubeNode
    $vmUserName = Get-DefaultUserNameKubeNode
    $vmUserPwd = Get-DefaultUserPwdKubeNode

    $setUpKubenode = {
        $addToKubeNode = {
            Get-KubernetesImages -IpAddress $vmIpAddress -UserName $vmUserName -UserPwd $vmUserPwd -K8sVersion $kubernetesVersion
            Install-DnsServer -IpAddress $vmIpAddress -UserName $vmUserName -UserPwd $vmUserPwd
            Install-Tools -IpAddress $vmIpAddress -UserName $vmUserName -UserPwd $vmUserPwd -Proxy $Proxy
            Get-FlannelImages -IpAddress $vmIpAddress -UserName $vmUserName -UserPwd $vmUserPwd
            Add-SupportForWSL -IpAddress $vmIpAddress -UserName $vmUserName -UserPwd $vmUserPwd
            Copy-KubernetesImagesFromKubenodeToWindowsHost -IpAddress $vmIpAddress -UserName $vmUserName -UserPwd $vmUserPwd
        }

        $kubeNodeParameters = @{
            IpAddress  = $vmIpAddress
            UserName   = $vmUserName
            UserPwd    = $vmUserPwd
            Proxy      = $Proxy
            K8sVersion = $kubernetesVersion
        }

        New-KubernetesNode @kubeNodeParameters

        &$addToKubeNode
    }

    $kubenodeBaseImageCreationParams = @{
        Proxy                = $Proxy
        DnsIpAddresses       = $DnsIpAddresses
        Hook                 = $setUpKubenode
        OutputPath           = $VmImageOutputPath
        VMMemoryStartupBytes = $VMMemoryStartupBytes
        VMProcessorCount     = $VMProcessorCount
        VMDiskSize           = $VMDiskSize
    }

    New-KubenodeBaseImage @kubenodeBaseImageCreationParams
}

function New-VmImageForControlPlaneNode {
    param (
        [string]$Hostname,
        [string]$IpAddress,
        [string]$GatewayIpAddress,
        [string]$DnsServers = $(throw 'Argument missing: DnsServers'),
        [parameter(Mandatory = $false, HelpMessage = 'The path to save the prepared base image.')]
        [string] $VmImageOutputPath = $(throw 'Argument missing: VmImageOutputPath'),
        [parameter(Mandatory = $false, HelpMessage = 'Startup Memory Size of VM')]
        [long]$VMMemoryStartupBytes,
        [parameter(Mandatory = $false, HelpMessage = 'Number of Virtual Processors for VM')]
        [long]$VMProcessorCount,
        [parameter(Mandatory = $false, HelpMessage = 'Virtual hard disk size of VM')]
        [uint64]$VMDiskSize,
        [string]$Proxy = '',
        [parameter(Mandatory = $false, HelpMessage = 'Deletes the needed files to perform an offline installation')]
        [Boolean] $DeleteFilesForOfflineInstallation = $false,
        [parameter(Mandatory = $false, HelpMessage = 'Forces the installation online')]
        [Boolean] $ForceOnlineInstallation = $false
    )

    $kubenodeBaseImagePath = "$(Split-Path $VmImageOutputPath)\$(Get-KubenodeBaseFileName)"

    $isKubenodeBaseImageAlreadyAvailable = (Test-Path $kubenodeBaseImagePath)
    $isOnlineInstallation = (!$isKubenodeBaseImageAlreadyAvailable -or $ForceOnlineInstallation)

    if ($isOnlineInstallation -and $isKubenodeBaseImageAlreadyAvailable) {
        Remove-Item -Path $kubenodeBaseImagePath -Force
    }

    if (!(Test-Path -Path $kubenodeBaseImagePath)) {
        $vmImageForKubernetesNodeCreationParams = @{
            Proxy                = $Proxy
            DnsIpAddresses       = $DnsServers
            VmImageOutputPath    = $kubenodeBaseImagePath
            VMMemoryStartupBytes = $VMMemoryStartupBytes
            VMProcessorCount     = $VMProcessorCount
            VMDiskSize           = $VMDiskSize
        }
        New-VmImageForKubernetesNode @vmImageForKubernetesNodeCreationParams
    }

    $vmUserName = Get-DefaultUserNameKubeNode
    $vmUserPwd = Get-DefaultUserPwdKubeNode
    $vmNetworkInterfaceName = Get-NetworkInterfaceName

    $setUpAsMasterNode = {
        $addToControlPlane = {
            $supportForWSLParams = @{
                UserName             = $vmUserName
                UserPwd              = $vmUserPwd
                Hostname             = $Hostname
                IpAddress            = $IpAddress
                NetworkInterfaceName = $(Get-NetworkInterfaceName)
                NetworkMask          = '255.255.255.0'
                GatewayIpAddress     = $GatewayIpAddress
            }
            Edit-SupportForWSL @supportForWSLParams
        }

        $masterNodeParams = @{
            NodeName                      = $Hostname
            IpAddress                     = $IpAddress
            UserName                      = $vmUserName
            UserPwd                       = $vmUserPwd
            K8sVersion                    = $kubernetesVersion
            ClusterCIDR                   = $(Get-ConfiguredClusterCIDR)
            ClusterCIDR_Services          = $(Get-ConfiguredClusterCIDRServices)
            KubeDnsServiceIP              = $(Get-ConfiguredKubeDnsServiceIP)
            IP_NextHop                    = $GatewayIpAddress
            NetworkInterfaceName          = $vmNetworkInterfaceName
            Hook                          = $addToControlPlane
        }
        Set-UpMasterNode @masterNodeParams
    }

    $kubemasterCreationParams = @{
        VMMemoryStartupBytes = $VMMemoryStartupBytes
        VMProcessorCount     = $VMProcessorCount
        VMDiskSize           = $VMDiskSize
        Hostname             = $Hostname
        IpAddress            = $IpAddress
        InterfaceName        = $vmNetworkInterfaceName
        DnsServers           = $DnsServers
        GatewayIpAddress     = $GatewayIpAddress
        InputPath            = $kubenodeBaseImagePath
        OutputPath           = $VmImageOutputPath
        Hook                 = $setUpAsMasterNode
    }
    New-KubemasterBaseImage @kubemasterCreationParams

    if ($DeleteFilesForOfflineInstallation) {
        Remove-Item -Path $kubenodeBaseImagePath -Force
    }
}

function New-LinuxVmImageForWorkerNode {
    param (
        [string]$Hostname,
        [string]$IpAddress,
        [string]$GatewayIpAddress,
        [string]$DnsServers,
        [parameter(Mandatory = $false, HelpMessage = 'The path to save the prepared base image.')]
        [string] $VmImageOutputPath = $(throw 'Argument missing: VmImageOutputPath'),
        [string]$Proxy = '',
        [parameter(Mandatory = $false, HelpMessage = 'Startup Memory Size of VM')]
        [long]$VMMemoryStartupBytes,
        [parameter(Mandatory = $false, HelpMessage = 'Number of Virtual Processors for VM')]
        [long]$VMProcessorCount,
        [parameter(Mandatory = $false, HelpMessage = 'Virtual hard disk size of VM')]
        [uint64]$VMDiskSize,
        [parameter(Mandatory = $false, HelpMessage = 'Deletes the needed files to perform an offline installation')]
        [Boolean] $DeleteFilesForOfflineInstallation = $false,
        [parameter(Mandatory = $false, HelpMessage = 'Forces the installation online')]
        [Boolean] $ForceOnlineInstallation = $false
    )

    $kubenodeBaseImagePath = "$(Split-Path $VmImageOutputPath)\$(Get-KubenodeBaseFileName)"

    $isKubenodeBaseImageAlreadyAvailable = (Test-Path $kubenodeBaseImagePath)
    $isOnlineInstallation = (!$isKubenodeBaseImageAlreadyAvailable -or $ForceOnlineInstallation)

    if ($isOnlineInstallation -and $isKubenodeBaseImageAlreadyAvailable) {
        Remove-Item -Path $kubenodeBaseImagePath -Force
    }

    if (!(Test-Path -Path $kubenodeBaseImagePath)) {
        $vmImageForKubernetesNodeCreationParams = @{
            Proxy                = $Proxy
            DnsIpAddresses       = $DnsServers
            VmImageOutputPath    = $kubenodeBaseImagePath
            VMMemoryStartupBytes = $VMMemoryStartupBytes
            VMProcessorCount     = $VMProcessorCount
            VMDiskSize           = $VMDiskSize
        }
        New-VmImageForKubernetesNode @vmImageForKubernetesNodeCreationParams
    }

    $vmUserName = Get-DefaultUserNameKubeNode
    $vmUserPwd = Get-DefaultUserPwdKubeNode
    $vmNetworkInterfaceName = Get-NetworkInterfaceName

    $remoteUser = "$vmUserName@$IpAddress"
    $remoteUserPwd = $vmUserPwd

    $setUpAsWorkerNode = {
        $executeInWorkerNode = {
            (Invoke-CmdOnControlPlaneViaUserAndPwd -CmdToExecute 'sudo systemctl stop dnsmasq; sudo systemctl disable dnsmasq' -RemoteUser "$remoteUser" -RemoteUserPwd "$remoteUserPwd" -IgnoreErrors).Output | Write-Log
            (Invoke-CmdOnControlPlaneViaUserAndPwd -CmdToExecute 'sudo chattr -i /etc/resolv.conf' -RemoteUser "$remoteUser" -RemoteUserPwd "$remoteUserPwd" -IgnoreErrors).Output | Write-Log
            (Invoke-CmdOnControlPlaneViaUserAndPwd -CmdToExecute "echo nameserver $(Get-ConfiguredIPControlPlane) | sudo tee /etc/resolv.conf" -RemoteUser "$remoteUser" -RemoteUserPwd "$remoteUserPwd" -IgnoreErrors).Output | Write-Log
        }

        $workerNodeParams = @{
            IpAddress                     = $IpAddress
            UserName                      = $vmUserName
            UserPwd                       = $vmUserPwd
            Hook                          = $executeInWorkerNode
        }
        Set-UpWorkerNode @workerNodeParams
    }

    $kubeworkerCreationParams = @{
        VMMemoryStartupBytes = $VMMemoryStartupBytes
        VMProcessorCount     = $VMProcessorCount
        VMDiskSize           = $VMDiskSize
        Hostname             = $Hostname
        IpAddress            = $IpAddress
        InterfaceName        = $vmNetworkInterfaceName
        DnsServers           = $DnsServers
        GatewayIpAddress     = $GatewayIpAddress
        InputPath            = $kubenodeBaseImagePath
        OutputPath           = $VmImageOutputPath
        Hook                 = $setUpAsWorkerNode
    }
    New-KubeworkerBaseImage @kubeworkerCreationParams

    if ($DeleteFilesForOfflineInstallation) {
        Remove-Item -Path $kubenodeBaseImagePath -Force
    }

}

<#
.Description
CopyDotFile copy dot files for bash processing to master VM.
#>
function CopyDotFile($SourcePath, $DotFile,
    [Parameter(Mandatory = $false)]
    [string]$RemoteUser,
    [Parameter(Mandatory = $false)]
    [string]$RemoteUserPwd) {
    Write-Log "copying $SourcePath$DotFile to VM..."
    $source = "$SourcePath$DotFile"
    if (Test-Path($source)) {
        $target = "$DotFile.temp"
        $userName = $RemoteUser.Substring(0, $RemoteUser.IndexOf('@'))
        Copy-ToControlPlaneViaUserAndPwd -Source $source -Target $target
        (Invoke-CmdOnControlPlaneViaUserAndPwd "sed 's/\r//g' $DotFile.temp > ~/$DotFile" -RemoteUser "$RemoteUser" -RemoteUserPwd "$RemoteUserPwd").Output | Write-Log
        (Invoke-CmdOnControlPlaneViaUserAndPwd "sudo chown -R $userName ~/$DotFile" -RemoteUser "$RemoteUser" -RemoteUserPwd "$RemoteUserPwd").Output | Write-Log
        (Invoke-CmdOnControlPlaneViaUserAndPwd "rm $DotFile.temp" -RemoteUser "$RemoteUser" -RemoteUserPwd "$RemoteUserPwd").Output | Write-Log
    }
}

<#
.Description
InstallAptPackages install apt package to master VM.
#>
function InstallAptPackages {
    param (
        [Parameter(Mandatory)]
        [string] $FriendlyName,
        [Parameter(Mandatory)]
        [string] $Packages,
        [Parameter(Mandatory = $false)]
        [string] $TestExecutable = '',
        [string] $UserName = $(throw 'Argument missing: UserName'),
        [string] $UserPwd = '',
        [string] $IpAddress = $(throw 'Argument missing: IpAddress')
    )

    $remoteUser = "$UserName@$IpAddress"

    Write-Log "installing needed apt packages for $FriendlyName..."
    $installCmd = "sudo DEBIAN_FRONTEND=noninteractive apt-get install -qq --yes --allow-change-held-packages --fix-missing $Packages"
    $repairCmd = 'sudo apt --fix-broken install'
    if ([string]::IsNullOrWhiteSpace($UserPwd)) {
        (Invoke-CmdOnVmViaSSHKey $installCmd -Retries 2 -Timeout 2 -UserName $UserName -IpAddress $IpAddress -RepairCmd $repairCmd).Output | Write-Log
    } else {
        (Invoke-CmdOnControlPlaneViaUserAndPwd $installCmd -Retries 2 -Timeout 2 -RemoteUser "$remoteUser" -RemoteUserPwd "$UserPwd" -RepairCmd $repairCmd).Output | Write-Log
    }

    if ($TestExecutable -ne '') {
        $testCmd = "which $TestExecutable"
        if ([string]::IsNullOrWhiteSpace($UserPwd)) {
            $exeInstalled = (Invoke-CmdOnVmViaSSHKey $testCmd -UserName $UserName -IpAddress $IpAddress).Output
        } else {
            $exeInstalled = (Invoke-CmdOnControlPlaneViaUserAndPwd $testCmd -RemoteUser "$remoteUser" -RemoteUserPwd "$UserPwd").Output
        }
        if (!($exeInstalled -match "/bin/$TestExecutable")) {
            throw "'$FriendlyName' was not installed correctly"
        }
    }
}

<#
.Description
AddAptRepo add repository for apt in master VM.
#>
function AddAptRepo {
    param (
        [Parameter(Mandatory = $false)]
        [string]$RepoKeyUrl = '',
        [Parameter(Mandatory)]
        [string]$RepoDebString,
        [Parameter(Mandatory = $false)]
        [string]$ProxyApt = '',
        [Parameter(Mandatory = $false)]
        [string]$RemoteUser,
        [Parameter(Mandatory = $false)]
        [string]$RemoteUserPwd
    )
    Write-Log "adding apt-repository '$RepoDebString' with proxy '$ProxyApt' from '$RepoKeyUrl'"
    if ($RepoKeyUrl -ne '') {
        if ($ProxyApt -ne '') {
            (Invoke-CmdOnControlPlaneViaUserAndPwd "curl --retry 3 --retry-connrefused -s -k $RepoKeyUrl --proxy $ProxyApt | sudo apt-key add - 2>&1" -RemoteUser "$RemoteUser" -RemoteUserPwd "$RemoteUserPwd").Output | Write-Log
        }
        else {
            (Invoke-CmdOnControlPlaneViaUserAndPwd "curl --retry 3 --retry-connrefused -fsSL $RepoKeyUrl | sudo apt-key add - 2>&1" -RemoteUser "$RemoteUser" -RemoteUserPwd "$RemoteUserPwd").Output | Write-Log
        }
        if ($LASTEXITCODE -ne 0) { throw "adding repo '$RepoDebString' failed. Aborting." }
    }
    (Invoke-CmdOnControlPlaneViaUserAndPwd "sudo add-apt-repository '$RepoDebString' 2>&1" -RemoteUser "$RemoteUser" -RemoteUserPwd "$RemoteUserPwd").Output | Write-Log
    if ($LASTEXITCODE -ne 0) { throw "adding repo '$RepoDebString' failed. Aborting." }
}

function Import-SpecificDistroSettingsModule {
    param (
        [string] $ModulePath = $(throw 'Argument missing: ModulePath')
    )
    Import-Module $ModulePath
}

function Remove-VmImageForControlPlaneNode {
    Clear-ProvisioningArtifacts
}

function New-WslRootfsForControlPlaneNode {
    param (
        [string] $VmImageInputPath = $(throw 'Argument missing: VmImageInputPath'),
        [parameter(Mandatory = $false, HelpMessage = 'The path to save the prepared rootfs file.')]
        [string] $RootfsFileOutputPath = $(throw 'Argument missing: RootfsFileOutputPath'),
        [string]$Proxy = '',
        [parameter(Mandatory = $false, HelpMessage = 'Startup Memory Size of VM')]
        [long]$VMMemoryStartupBytes,
        [parameter(Mandatory = $false, HelpMessage = 'Number of Virtual Processors for VM')]
        [long]$VMProcessorCount,
        [parameter(Mandatory = $false, HelpMessage = 'Virtual hard disk size of VM')]
        [uint64]$VMDiskSize
    )

    $kubenodeBaseImagePath = "$(Split-Path $VmImageInputPath)\$(Get-KubenodeBaseFileName)"

    if (!(Test-Path -Path $kubenodeBaseImagePath)) {
        $vmImageForKubernetesNodeCreationParams = @{
            VmImageOutputPath    = $kubenodeBaseImagePath
            Proxy                = $Proxy
            VMDiskSize           = $VMDiskSize
            VMMemoryStartupBytes = $VMMemoryStartupBytes
            VMProcessorCount     = $VMProcessorCount
        }
        New-VmImageForKubernetesNode @vmImageForKubernetesNodeCreationParams
    }

    $vhdxToRootfsCreationParams = @{
        KubenodeBaseImagePath = $kubenodeBaseImagePath
        SourceVhdxPath        = $VmImageInputPath
        TargetRootfsFilePath  = $RootfsFileOutputPath
        VMDiskSize            = $VMDiskSize
        VMMemoryStartupBytes  = $VMMemoryStartupBytes
        VMProcessorCount      = $VMProcessorCount
    }
    Convert-VhdxToRootfs @vhdxToRootfsCreationParams
}

function Set-ProxySettingsOnKubenode {
    param (
        [parameter(Mandatory = $true, HelpMessage = 'The HTTP proxy')]
        [AllowEmptyString()]
        [string] $ProxySettings,
        [Parameter(Mandatory = $false)]
        [string] $IpAddress = $(throw 'Argument missing: IpAddress'),
        [string] $UserName = $(throw 'Argument missing: UserName')

    )

    Set-ProxySettingsForApt -ProxySettings $ProxySettings -IpAddress $IpAddress -UserName $UserName
    Set-ProxySettingsForContainerRuntime -ProxySettings $ProxySettings -IpAddress $IpAddress -UserName $UserName
    Set-ProxySettingsForContainers -ProxySettings $ProxySettings -IpAddress $IpAddress -UserName $UserName

    (Invoke-CmdOnVmViaSSHKey 'sudo systemctl daemon-reload' -UserName $UserName -IpAddress $IpAddress).Output | Write-Log
    (Invoke-CmdOnVmViaSSHKey 'sudo systemctl restart crio' -UserName $UserName -IpAddress $IpAddress).Output | Write-Log
}

function Set-ProxySettingsForApt {
    param (
        [parameter(Mandatory = $true, HelpMessage = 'The HTTP proxy')]
        [AllowEmptyString()]
        [string] $ProxySettings,
        [Parameter(Mandatory = $false)]
        [string] $IpAddress = $(throw 'Argument missing: IpAddress'),
        [string] $UserName = $(throw 'Argument missing: UserName')

    )

    $removeProxySettings = [string]::IsNullOrWhiteSpace($ProxySettings)
    if ($removeProxySettings) {
        Write-Log 'The passed proxy settings are null, empty or contains only white spaces --> eventually set proxy settings will be removed'
    }

    # packages
    if ($removeProxySettings) {
        Write-Log 'Delete proxy settings for package tool'
        (Invoke-CmdOnVmViaSSHKey 'sudo rm -f /etc/apt/apt.conf.d/proxy.conf' -UserName $UserName -IpAddress $IpAddress).Output | Write-Log
    }
    else {
        Write-Log 'Set proxy settings for package tool'
        (Invoke-CmdOnVmViaSSHKey 'sudo touch /etc/apt/apt.conf.d/proxy.conf' -UserName $UserName -IpAddress $IpAddress).Output | Write-Log
        if ($PSVersionTable.PSVersion.Major -gt 5) {
            (Invoke-CmdOnVmViaSSHKey "echo Acquire::http::Proxy \""$ProxySettings\""\; | sudo tee -a /etc/apt/apt.conf.d/proxy.conf" -UserName $UserName -IpAddress $IpAddress).Output | Write-Log
        }
        else {
            (Invoke-CmdOnVmViaSSHKey "echo Acquire::http::Proxy \\\""$ProxySettings\\\""\; | sudo tee -a /etc/apt/apt.conf.d/proxy.conf" -UserName $UserName -IpAddress $IpAddress).Output | Write-Log
        }
    }
}

function Set-ProxySettingsForContainerRuntime {
    param (
        [parameter(Mandatory = $true, HelpMessage = 'The HTTP proxy')]
        [AllowEmptyString()]
        [string] $ProxySettings,
        [Parameter(Mandatory = $false)]
        [string] $IpAddress = $(throw 'Argument missing: IpAddress'),
        [string] $UserName = $(throw 'Argument missing: UserName')

    )

    $removeProxySettings = [string]::IsNullOrWhiteSpace($ProxySettings)
    if ($removeProxySettings) {
        Write-Log 'The passed proxy settings are null, empty or contains only white spaces --> eventually set proxy settings will be removed'
    }

    # Container runtime
    if ($removeProxySettings) {
        Write-Log 'Delete proxy settings for container runtime'
        (Invoke-CmdOnVmViaSSHKey 'sudo rm -fr /etc/systemd/system/crio.service.d' -UserName $UserName -IpAddress $IpAddress).Output | Write-Log
    }
    else {
        Write-Log 'Set proxy settings for container runtime'
        (Invoke-CmdOnVmViaSSHKey 'sudo mkdir -p /etc/systemd/system/crio.service.d' -UserName $UserName -IpAddress $IpAddress).Output | Write-Log
        (Invoke-CmdOnVmViaSSHKey 'sudo touch /etc/systemd/system/crio.service.d/http-proxy.conf' -UserName $UserName -IpAddress $IpAddress).Output | Write-Log
        (Invoke-CmdOnVmViaSSHKey "echo [Service] | sudo tee /etc/systemd/system/crio.service.d/http-proxy.conf" -UserName $UserName -IpAddress $IpAddress).Output | Write-Log
        (Invoke-CmdOnVmViaSSHKey "echo Environment=\'HTTP_PROXY=$ProxySettings\' | sudo tee -a /etc/systemd/system/crio.service.d/http-proxy.conf" -UserName $UserName -IpAddress $IpAddress).Output | Write-Log
        (Invoke-CmdOnVmViaSSHKey "echo Environment=\'HTTPS_PROXY=$ProxySettings\' | sudo tee -a /etc/systemd/system/crio.service.d/http-proxy.conf" -UserName $UserName -IpAddress $IpAddress).Output | Write-Log
        (Invoke-CmdOnVmViaSSHKey "echo Environment=\'http_proxy=$ProxySettings\' | sudo tee -a /etc/systemd/system/crio.service.d/http-proxy.conf" -UserName $UserName -IpAddress $IpAddress).Output | Write-Log
        (Invoke-CmdOnVmViaSSHKey "echo Environment=\'https_proxy=$ProxySettings\' | sudo tee -a /etc/systemd/system/crio.service.d/http-proxy.conf" -UserName $UserName -IpAddress $IpAddress).Output | Write-Log
        (Invoke-CmdOnVmViaSSHKey "echo Environment=\'no_proxy=.local\' | sudo tee -a /etc/systemd/system/crio.service.d/http-proxy.conf" -UserName $UserName -IpAddress $IpAddress).Output | Write-Log
    }
}

function Set-ProxySettingsForContainers {
    param (
        [parameter(Mandatory = $true, HelpMessage = 'The HTTP proxy')]
        [AllowEmptyString()]
        [string] $ProxySettings,
        [Parameter(Mandatory = $false)]
        [string] $IpAddress = $(throw 'Argument missing: IpAddress'),
        [string] $UserName = $(throw 'Argument missing: UserName')

    )

    $removeProxySettings = [string]::IsNullOrWhiteSpace($ProxySettings)
    if ($removeProxySettings) {
        Write-Log 'The passed proxy settings are null, empty or contains only white spaces --> eventually set proxy settings will be removed'
    }

    # Containers
    if ($removeProxySettings) {
        Write-Log 'Delete proxy settings for containers'
        (Invoke-CmdOnVmViaSSHKey 'sudo rm -f /etc/containers/containers.conf' -UserName $UserName -IpAddress $IpAddress).Output | Write-Log
    }
    else {
        Write-Log 'Set proxy settings for containers'
        (Invoke-CmdOnVmViaSSHKey 'echo [engine] | sudo tee /etc/containers/containers.conf' -UserName $UserName -IpAddress $IpAddress).Output | Write-Log
        if ($PSVersionTable.PSVersion.Major -gt 5) {
            (Invoke-CmdOnVmViaSSHKey "echo env = [\""https_proxy=$ProxySettings\""] | sudo tee -a /etc/containers/containers.conf" -UserName $UserName -IpAddress $IpAddress).Output | Write-Log
        }
        else {
            (Invoke-CmdOnVmViaSSHKey "echo env = [\\\""https_proxy=$ProxySettings\\\""] | sudo tee -a /etc/containers/containers.conf" -UserName $UserName -IpAddress $IpAddress).Output | Write-Log
        }
    }
}

Export-ModuleMember -Function New-VmImageForControlPlaneNode,
New-LinuxVmImageForWorkerNode,
Remove-VmImageForControlPlaneNode,
Import-SpecificDistroSettingsModule,
New-WslRootfsForControlPlaneNode,
Set-ProxySettingsOnKubenode,
Get-KubenodeBaseFileName,
Install-KubernetesArtifacts,
Remove-KubernetesArtifacts,
Copy-KubernetesArtifactsFromControlPlaneToRemoteComputer,
Copy-KubernetesImagesFromWindowsHostToRemoteComputer,
Confirm-KubernetesAptRepositoryIsUpToDate<|MERGE_RESOLUTION|>--- conflicted
+++ resolved
@@ -110,13 +110,8 @@
         [string] $K8sVersion = $(throw 'Argument missing: K8sVersion')
     )
     $remoteUser = "$UserName@$IpAddress"
-<<<<<<< HEAD
     
-    $executeRemoteCommand = { 
-=======
-
     $executeRemoteCommand = {
->>>>>>> f0cde3e2
         param(
             $command = $(throw 'Argument missing: Command'),
             [switch]$IgnoreErrors = $false, [string]$RepairCmd = $null, [uint16]$Retries = 0
@@ -127,7 +122,6 @@
             (Invoke-CmdOnControlPlaneViaUserAndPwd -CmdToExecute $command -RemoteUser "$remoteUser" -RemoteUserPwd "$UserPwd" -Retries $Retries -RepairCmd $RepairCmd -IgnoreErrors:$IgnoreErrors).Output | Write-Log
         }
     }
-<<<<<<< HEAD
     &$executeRemoteCommand 'echo "APT::Sandbox::User \\"root\\";" | sudo tee /etc/apt/apt.conf.d/10sandbox-for-k2s'
 
     Write-Log 'Prepare for Kubernetes installation'
@@ -153,7 +147,7 @@
     &$executeRemoteCommand "sudo gpg --dearmor -o $kubernetesAptKeyFilePath $kubernetesPublicKeyFilePath" -IgnoreErrors
     &$executeRemoteCommand "echo 'deb [signed-by=$kubernetesAptKeyFilePath] https://pkgs.k8s.io/core:/stable:/$pkgShortK8sVersion/deb/ /' | sudo tee /etc/apt/sources.list.d/kubernetes.list" 
     &$executeRemoteCommand "sudo rm -f $kubernetesPublicKeyFilePath" -IgnoreErrors
-    
+
     # package location for cri-o
     $crioPublicKeyFilePath = '/tmp/crio.key'
     $crioAptKeyFilePath = '/usr/share/keyrings/cri-o-apt-keyring.gpg'
@@ -304,8 +298,6 @@
     }
     &$executeRemoteCommand "sudo DEBIAN_FRONTEND=noninteractive dpkg -i $k8sDebPackagesPath/*.deb"
     &$executeRemoteCommand 'sudo DEBIAN_FRONTEND=noninteractive apt-get --fix-broken install -y'
-=======
->>>>>>> f0cde3e2
 
     Write-Log "Copying ZScaler Root CA certificate to computer with IP '$IpAddress'"
     $zScalerCertificateSourcePath = "$(Get-KubePath)\lib\modules\k2s\k2s.node.module\linuxnode\setup\certificate\ZScalerRootCA.crt"
@@ -333,42 +325,6 @@
 
     &$executeRemoteCommand 'echo @reboot root mount --make-rshared / | sudo tee /etc/cron.d/sharedmount'
 
-<<<<<<< HEAD
-=======
-    Write-Log 'Prepare for Kubernetes installation'
-    &$executeRemoteCommand 'sudo DEBIAN_FRONTEND=noninteractive apt-get update -qq --yes --allow-releaseinfo-change' -Retries 2 -RepairCmd 'sudo apt --fix-broken install'
-    &$executeRemoteCommand 'sudo DEBIAN_FRONTEND=noninteractive apt-get install -y gpg' -Retries 2 -RepairCmd 'sudo apt --fix-broken install'
-
-    Write-Log 'Install curl'
-    &$executeRemoteCommand 'sudo apt-get update' -Retries 2 -RepairCmd 'sudo apt --fix-broken install'
-    &$executeRemoteCommand 'sudo DEBIAN_FRONTEND=noninteractive apt-get install -qq --yes curl' -Retries 2 -RepairCmd 'sudo apt --fix-broken install'
-
-    # we need major and minor for apt keys
-    $proxyToAdd = ''
-    if ($Proxy -ne '') {
-        $proxyToAdd = " --Proxy $Proxy"
-    }
-    $pkgShortK8sVersion = $K8sVersion.Substring(0, $K8sVersion.lastIndexOf('.'))
-    $kubernetesPublicKeyFilePath = '/tmp/kubernetes.key'
-    &$executeRemoteCommand "sudo curl --retry 3 --retry-all-errors -fsSL https://pkgs.k8s.io/core:/stable:/$pkgShortK8sVersion/deb/Release.key$proxyToAdd -o $kubernetesPublicKeyFilePath" -IgnoreErrors
-    &$executeRemoteCommand "sudo gpg --dearmor -o /usr/share/keyrings/kubernetes-apt-keyring.gpg $kubernetesPublicKeyFilePath" -IgnoreErrors
-    &$executeRemoteCommand "echo 'deb [signed-by=/usr/share/keyrings/kubernetes-apt-keyring.gpg] https://pkgs.k8s.io/core:/stable:/$pkgShortK8sVersion/deb/ /' | sudo tee /etc/apt/sources.list.d/kubernetes.list"
-    &$executeRemoteCommand "sudo rm -f $kubernetesPublicKeyFilePath" -IgnoreErrors
-
-    # package locations for cri-o
-    $crioPublicKeyFilePath = '/tmp/crio.key'
-    &$executeRemoteCommand "sudo curl --retry 3 --retry-all-errors -fsSL https://pkgs.k8s.io/addons:/cri-o:/stable:/$pkgShortK8sVersion/deb/Release.key$proxyToAdd -o $crioPublicKeyFilePath" -IgnoreErrors
-    &$executeRemoteCommand "sudo gpg --dearmor -o /usr/share/keyrings/cri-o-apt-keyring.gpg $crioPublicKeyFilePath" -IgnoreErrors
-    &$executeRemoteCommand "echo 'deb [signed-by=/usr/share/keyrings/cri-o-apt-keyring.gpg] https://pkgs.k8s.io/addons:/cri-o:/stable:/$pkgShortK8sVersion/deb/ /' | sudo tee /etc/apt/sources.list.d/cri-o.list"
-    &$executeRemoteCommand "sudo rm -f $crioPublicKeyFilePath" -IgnoreErrors
-
-    Write-Log 'Install other depended-on tools'
-    &$executeRemoteCommand 'sudo apt-get update' -Retries 2 -RepairCmd 'sudo apt --fix-broken install'
-    &$executeRemoteCommand 'sudo DEBIAN_FRONTEND=noninteractive apt-get install -qq --yes apt-transport-https ca-certificates' -Retries 2 -RepairCmd 'sudo apt --fix-broken install'
-
-    Write-Log 'Install cri-o'
-    InstallAptPackages -FriendlyName 'cri-o' -Packages 'cri-o' -UserName $UserName -UserPwd $UserPwd -IpAddress $IpAddress
->>>>>>> f0cde3e2
     &$executeRemoteCommand 'sudo apt-mark hold cri-o'
 
     # increase timeout for crictl to connect to crio.sock
@@ -424,16 +380,7 @@
         &$executeRemoteCommand 'sudo echo unqualified-search-registries = [\\\"docker.io\\\"] | sudo tee -a /etc/containers/registries.conf'
     }
 
-<<<<<<< HEAD
-    &$executeRemoteCommand 'sudo apt-mark hold kubelet kubeadm kubectl' 
-=======
-    $shortKubeVers = ($K8sVersion -replace 'v', '') + '-1.1'
-
-    Write-Log 'Install kubetools (kubelet, kubeadm, kubectl)'
-    &$executeRemoteCommand 'sudo apt-get update'
-    InstallAptPackages -FriendlyName 'kubernetes' -Packages "kubelet=$shortKubeVers kubeadm=$shortKubeVers kubectl=$shortKubeVers" -TestExecutable 'kubectl' -UserName $UserName -UserPwd $UserPwd -IpAddress $IpAddress
     &$executeRemoteCommand 'sudo apt-mark hold kubelet kubeadm kubectl'
->>>>>>> f0cde3e2
 
     Write-Log 'Start CRI-O'
     &$executeRemoteCommand 'sudo systemctl daemon-reload'
@@ -449,8 +396,7 @@
         &$executeRemoteCommand "echo add_inheritable_capabilities=true | sudo tee -a $configWSL > /dev/null"
         &$executeRemoteCommand "echo default_sysctls='[\`"net.ipv4.ip_unprivileged_port_start=0\`"]' | sudo tee -a $configWSL > /dev/null"
         &$executeRemoteCommand 'sudo systemctl restart crio'
-<<<<<<< HEAD
-    }   
+    }
 }
 
 Function Copy-KubernetesImagesFromKubenodeToWindowsHost {
@@ -544,12 +490,6 @@
             &$executeRemoteCommandOnRemoteComputer 'cd /tmp && sudo rm -rf import.tar'
         }
     }
-=======
-    }
-
-    Write-Log 'Pull images used by K8s'
-    &$executeRemoteCommand "sudo kubeadm config images pull --kubernetes-version $K8sVersion"
->>>>>>> f0cde3e2
 }
 
 Function Remove-KubernetesArtifacts {
@@ -574,13 +514,9 @@
 
     &$executeRemoteCommand 'sudo systemctl daemon-reload'
 
-<<<<<<< HEAD
     &$executeRemoteCommand 'sudo DEBIAN_FRONTEND=noninteractive dpkg -P kubeadm' 
     &$executeRemoteCommand 'sudo DEBIAN_FRONTEND=noninteractive dpkg -P kubectl' 
     &$executeRemoteCommand 'sudo DEBIAN_FRONTEND=noninteractive dpkg -P kubelet' 
-=======
-    &$executeRemoteCommand 'sudo apt-get purge --yes --allow-change-held-packages kubelet kubeadm kubectl'
->>>>>>> f0cde3e2
 
     &$executeRemoteCommand 'sudo rm -f /etc/containers/registries.conf'
     &$executeRemoteCommand 'sudo rm -f /etc/cni/net.d/100-crio-bridge.conf'
@@ -636,15 +572,11 @@
     $remoteUser = "$UserName@$IpAddress"
     $remoteUserPwd = $UserPwd
 
-<<<<<<< HEAD
     $executeRemoteCommand = { 
         param(
             $Command = $(throw 'Argument missing: Command'), 
             [switch]$IgnoreErrors = $false, [string]$RepairCmd = $null, [uint16]$Retries = 0
         )
-=======
-    $executeRemoteCommand = { param($Command = $(throw 'Argument missing: Command'))
->>>>>>> f0cde3e2
     (Invoke-CmdOnControlPlaneViaUserAndPwd -CmdToExecute $Command -RemoteUser "$remoteUser" -RemoteUserPwd "$remoteUserPwd").Output | Write-Log
     }
 
@@ -1069,25 +1001,6 @@
         [ScriptBlock] $Hook = $(throw 'Argument missing: Hook')
     )
 
-<<<<<<< HEAD
-=======
-    $remoteUser = "$UserName@$IpAddress"
-    $remoteUserPwd = $UserPwd
-
-    $executeRemoteCommand = {
-        param(
-            $command = $(throw 'Argument missing: Command'),
-            [switch]$IgnoreErrors = $false
-        )
-        if ($IgnoreErrors) {
-            (Invoke-CmdOnControlPlaneViaUserAndPwd -CmdToExecute $command -RemoteUser "$remoteUser" -RemoteUserPwd "$remoteUserPwd" -IgnoreErrors).Output | Write-Log
-        }
-        else {
-            (Invoke-CmdOnControlPlaneViaUserAndPwd -CmdToExecute $command -RemoteUser "$remoteUser" -RemoteUserPwd "$remoteUserPwd").Output | Write-Log
-        }
-    }
-
->>>>>>> f0cde3e2
     Write-Log "Start setting up computer '$IpAddress' as worker node"
 
     Write-Log 'Run setup hook'
@@ -1234,12 +1147,8 @@
     Write-Log "Finished preparation of computer $IpAddress for provisioning"
 
     Write-Log "Start provisioning the computer $IpAddress"
-<<<<<<< HEAD
     Get-KubernetesArtifactsFromInternet -IpAddress $IpAddress -UserName $userName -UserPwd $userPwd -Proxy $Proxy -K8sVersion $K8sVersion 
     Install-KubernetesArtifacts -IpAddress $IpAddress -UserName $userName -UserPwd $userPwd -Proxy $Proxy
-=======
-    Install-KubernetesArtifacts -IpAddress $IpAddress -UserName $userName -UserPwd $userPwd -Proxy $Proxy -K8sVersion $K8sVersion
->>>>>>> f0cde3e2
 
     Write-Log "Finalize preparation of the computer $IpAddress after provisioning"
     Set-UpComputerWithSpecificOsAfterProvisioning -IpAddress $IpAddress -UserName $userName -UserPwd $userPwd
