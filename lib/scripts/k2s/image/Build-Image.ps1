# SPDX-FileCopyrightText: © 2023 Siemens Healthcare GmbH
#
# SPDX-License-Identifier: MIT

<#
.SYNOPSIS
Build a new image on the control plane VM or on Windows host

.DESCRIPTION
Builds a Linux container image or a Windows container image in the K2s setup.

.PARAMETER InputFolder
Directory with the Dockerfile

.PARAMETER Dockerfile
Name of the Dockerfile

.PARAMETER ImageName
Name of the created image

.PARAMETER ImageTag
Tag in registry

.PARAMETER Push
Push image to repository

.PARAMETER NoCache
Don't use cache in Docker build

.PARAMETER Optimize
Optimize for size

.PARAMETER NoCGO
Use bindings for C

.PARAMETER Distroless
Use distroless base image

.PARAMETER KeepColor
Keep the colored output from Docker build

.PARAMETER Keep
Keep temporary directory on VM

.PARAMETER PreCompile
Precompile outside of container

.PARAMETER Windows
Build a windows container image

.PARAMETER GitConfigWithSecrets
Use a gitconfig with --secret during docker build

.PARAMETER NpmRcWithSecrets
Use a npmrc with --secret during docker build

.PARAMETER BuildArgs
Build Arguments for building container image

.PARAMETER ShowLogs
Show all logs in terminal

.EXAMPLE
# Build a linux image 'k2s-registry.local/testserver:v1' and push to registry 'k2s-registry.local'
PS> .\Build-Image.ps1 -ImageName k2s-registry.local/testserver -ImageTag v1 -Push

.EXAMPLE
# Build a linux image 'k2s-registry.local/testserver:v1' with several options e.g. pre-compile outside of container and optimize size
PS> .\Build-Image.ps1 -ImageName k2s-registry.local/testserver -Tag v1 -PreCompile -Optimize -Distroless -NoCGO
#>

Param(
    [Alias('d')]
    [parameter(Mandatory = $false, HelpMessage = 'Directory with the Dockerfile')]
    [string] $InputFolder = '.',

    [Alias('f')]
    [parameter(Mandatory = $false, HelpMessage = 'Name of the Dockerfile')]
    [string] $Dockerfile = '',

    [parameter(Mandatory = $false, HelpMessage = 'Name of the created image')]
    [string] $ImageName = '',

    [Alias('t', 'Tag')]
    [parameter(Mandatory = $false, HelpMessage = 'Tag in registry')]
    [string] $ImageTag = 'local',

    [Alias('p')]
    [parameter(Mandatory = $false, HelpMessage = 'Push image to repository')]
    [switch] $Push = $false,

    [parameter(Mandatory = $false, HelpMessage = "Don't use cache in Docker build")]
    [switch] $NoCache = $false,

    [parameter(Mandatory = $false, HelpMessage = 'Optimize for size')]
    [switch] $Optimize = $false,

    [parameter(Mandatory = $false, HelpMessage = 'Use bindings for C')]
    [switch] $NoCGO = $false,

    [parameter(Mandatory = $false, HelpMessage = 'Use distroless base image')]
    [switch] $Distroless = $false,

    [parameter(Mandatory = $false, HelpMessage = 'Keep the colored output from Docker build')]
    [switch] $KeepColor = $false,

    [parameter(Mandatory = $false, HelpMessage = 'Keep temporary directory on VM')]
    [switch] $Keep = $false,

    [parameter(Mandatory = $false, HelpMessage = 'Precompile outside of container')]
    [switch] $PreCompile = $false,

    [parameter(Mandatory = $false, HelpMessage = 'Build a windows container image')]
    [switch] $Windows = $false,

    [parameter(Mandatory = $false, HelpMessage = 'Use a gitconfig with --secret during docker build')]
    [string] $GitConfigWithSecrets = '',

    [parameter(Mandatory = $false, HelpMessage = 'Use a npmrc with --secret during docker build')]
    [string] $NpmRcWithSecrets = '',

    [parameter(Mandatory = $false, HelpMessage = 'Show all logs in terminal')]
    [switch] $ShowLogs = $false,

    [parameter(Mandatory = $false, HelpMessage = 'Build Arguments for building container image')]
    [string[]] $BuildArgs = @(),

    [parameter(Mandatory = $false, HelpMessage = 'If set to true, will encode and send result as structured data to the CLI.')]
    [switch] $EncodeStructuredOutput,

    [parameter(Mandatory = $false, HelpMessage = 'Message type of the encoded structure; applies only if EncodeStructuredOutput was set to $true')]
    [string] $MessageType
)

$nodeModule = "$PSScriptRoot/../../../modules/k2s/k2s.node.module/k2s.node.module.psm1"
$infraModule = "$PSScriptRoot/../../../modules/k2s/k2s.infra.module/k2s.infra.module.psm1"
$clusterModule = "$PSScriptRoot/../../../modules/k2s/k2s.cluster.module/k2s.cluster.module.psm1"
Import-Module $nodeModule, $infraModule, $clusterModule
Initialize-Logging -ShowLogs:$ShowLogs

$systemError = Test-SystemAvailability -Structured
if ($systemError) {
    if ($EncodeStructuredOutput -eq $true) {
        Send-ToCli -MessageType $MessageType -Message @{Error = $systemError }
        return
    }

    Write-Log $systemError.Message -Error
    exit 1
}

$mainStopwatch = [system.diagnostics.stopwatch]::StartNew()

$scriptStartLocation = Get-Location
Write-Log "Script start location: $scriptStartLocation"

$buildArgsString = Get-BuildArgs($BuildArgs)
if ($buildArgsString -ne '') {
    Write-Log "Build arguments $buildArgsString"
}

$InputFolder = [System.IO.Path]::GetFullPath($InputFolder)

$kubeBinPath = Get-KubeBinPath
$nerdctlExe = "$kubeBinPath\nerdctl.exe"

$dockerfileAbsoluteFp, $PreCompile = Get-DockerfileAbsolutePathAndPreCompileFlag -InputFolder $InputFolder -Dockerfile $Dockerfile -PreCompile:$PreCompile

if (($ImageTag -eq 'local') -and $Push) { throw 'Unable to push without valid tag, use -ImageTag' }

Write-Log "Using Dockerfile: $dockerfileAbsoluteFp" -Console

# Handle CGO flags
$CGOFlags = 'CC=musl-gcc CGO_ENABLED=1'
$env:CGO_ENABLED = '1'
if ( $NoCGO ) {
    $CGOFlags = 'CGO_ENABLED=0'
    $env:CGO_ENABLED = '0'
}

# Handle parameters from dockerfile
$ImageNameFromDockerfile = ''
$ccExecutableName = ''
$GoBuild = 'build'
Get-Content $dockerfileAbsoluteFp | ForEach-Object {
    if ($_ -match '^# *ExeName: +(\S+)') {
        $ccExecutableName = $matches[1]
    }
    if ($_ -match '^# *ImageName: +(\S+)') {
        $ImageNameFromDockerfile = $matches[1]
    }
    if ($_ -match '^# *GoBuild: +(\S+)') {
        $GoBuild = $matches[1]
    }
    if ($_ -match '^# *ImageType: +Windows') {
        $Windows = $true
    }
}
if ($ImageName -eq '') {
    if ($ImageNameFromDockerfile -eq '') { throw "Missing ImageName in $InputFolder\$Dockerfile, and no -ImageName parameter given" }
    $ImageName = $ImageNameFromDockerfile
    Write-Log "Using ImageName from Dockerfile: $ImageName"
}

if ($ccExecutableName -eq '' -and $PreCompile ) {
    throw "Missing ExeName in $InputFolder\$Dockerfile"
}

Set-Location $InputFolder
$BuildDirFromDockerfile = '..'
Set-Location $BuildDirFromDockerfile
Write-Log "Using BuildDirFromDockerfile: $BuildDirFromDockerfile"
Copy-Item $dockerfileAbsoluteFp Dockerfile.ForBuild.tmp

if ($Distroless -and $NoCGO ) {
    $file = 'Dockerfile.ForBuild.tmp'
    $line = Get-Content $file | select-string 'FROM' | Select-Object -ExpandProperty Line
    (Get-Content ($file)) | Foreach-Object { $_ -replace "$line", ('FROM gcr.io/distroless/static-debian11') } | Set-Content ($file)
}

$GitConfigWithSecretsArg = ''
$NpmSecretsArg = ''

if ($GitConfigWithSecrets -ne '') {
    # Copy git config
    Write-Log "Copy $GitConfigWithSecrets to gitconfig"
    attrib -r Dockerfile.ForBuild.tmp
    Copy-Item $GitConfigWithSecrets gitconfig
    attrib -r gitconfig
    $GitConfigWithSecretsArg = '--secret id=gitconfig,src=gitconfig'
}

if ($NpmRcWithSecrets -ne '') {
    # Copy npmrc config
    Write-Log "Copy $NpmRcWithSecrets to .npmrc"
    Copy-Item $NpmRcWithSecrets .npmrc
    attrib -r .npmrc
    $NpmSecretsArg = '--secret id=npmrc,src=.npmrc'
}

# Linux Precompile & Full: copy source files to VM
if (!$Windows) {
    Write-Log "Copying needed source files into control plane VM from $InputFolder" -Console
    $target = '~/tmp/docker-build/' + $(Split-Path -Leaf $InputFolder)
    (Invoke-CmdOnControlPlaneViaSSHKey "test -d ~/tmp/docker-build && find ~/tmp/docker-build -exec chmod a+w {} \; ; rm -rf ~/tmp/docker-build; mkdir -p ~/tmp/docker-build; mkdir -p $target;mkdir -p ~/tmp/docker-build/common").Output | Write-Log
    $source = $InputFolder
    Write-Log "Copying $source to $target"
    Get-ChildItem -Path $source -Exclude 'node_modules', 'dist', '.angular' | % { $n = $_.Name ; Write-Log "Copying $source\$n to $target"; Copy-ToControlPlaneViaSSHKey "$source/$n" $target }

    # copy gitconfig
    $source = $InputFolder + '\..\gitconfig'
    $target = '~/tmp/docker-build/'
    Write-Log "Copying $source to $target"
    Copy-ToControlPlaneViaSSHKey $source $target -IgnoreErrors

    # copy .npmrc
    $source = $InputFolder + '\..\.npmrc'
    $target = '~/tmp/docker-build/'
    Write-Log "Copying $source to $target"
    Copy-ToControlPlaneViaSSHKey $source $target -IgnoreErrors

    # copy Dockerfile.ForBuild.tmp
    $source = $InputFolder + '\..\Dockerfile.ForBuild.tmp'
    $target = '~/tmp/docker-build/'
    Write-Log "Copying $source to $target"
    Copy-ToControlPlaneViaSSHKey $source $target

    # copy common if avaliable
    $source = $InputFolder + '\..\common'
    if ( Test-Path -Path $source ) {
        $target = '~/tmp/docker-build/common'
        Write-Log "Copying $source to $target"
        Copy-ToControlPlaneViaSSHKey "$source\*" $target
    }
}

$GO_VERSION = '1.23.2'
if ($null -ne $env:GOVERSION -and $env:GOVERSION -ne '') {
    Write-Log "Using local GOVERSION $Env:GOVERSION environment variable from the host machine"
    # $env:GOVERSION will be go1.23.2, remove the go part.
    $GO_VERSION = $env:GOVERSION -split 'go' | Select-Object -Last 1
}

# Linux Precompile: build inside VM images
if (!$Windows -and $PreCompile) {
    #Set-PSDebug -Trace 1
    Write-Log 'Pre-Compilation: Build inside control plane VM'

    if ($GitConfigWithSecrets -ne '') {
        Write-Log 'Pre-Compilation: creating ~/.gitconfig in VM'
        Copy-ToControlPlaneViaSSHKey 'gitconfig' '.gitconfig' | Out-Null
    }

    # check if we need to install go and gcc into VM
    $GoInstalled = (Invoke-CmdOnControlPlaneViaSSHKey "which /usr/local/go-$GO_VERSION/bin/go").Output
    $MuslInstalled = (Invoke-CmdOnControlPlaneViaSSHKey 'which musl-gcc').Output
    if ($GoInstalled -match '/bin/go' -and $MuslInstalled -match '/bin/musl-gcc') {
        Write-Log 'Pre-Compilation: go and gcc compiler already available in VM'
    }
    else {
        Write-Log 'Pre-Compilation: Downloading needed binaries (go, gcc)...'
        (Invoke-CmdOnControlPlaneViaSSHKey "echo 'debconf debconf/frontend select Noninteractive' | sudo debconf-set-selections").Output | Write-Log
        (Invoke-CmdOnControlPlaneViaSSHKey 'sudo apt-get update;DEBIAN_FRONTEND=noninteractive sudo apt-get install -q --yes gcc git musl musl-tools;' -Retries 3 -Timeout 2).Output | Write-Log
        (Invoke-CmdOnControlPlaneViaSSHKey 'DEBIAN_FRONTEND=noninteractive sudo apt-get install -q --yes upx-ucl' -Retries 3 -Timeout 2).Output | Write-Log
        # (Invoke-CmdOnControlPlaneViaSSHKey "sudo apt-get update >/dev/null ; sudo apt-get install -q --yes golang-$GO_VERSION gcc git musl musl-tools; sudo apt-get install -q --yes upx-ucl").Output | Write-Log
        if ($LASTEXITCODE -ne 0) {
            throw "'apt install' returned code $LASTEXITCODE. Aborting. In case of timeouts do a retry."
        }

        # Install Go
        $goInstallScript = '/tmp/install_go.sh'
        $kubePath = Get-KubePath
        Copy-ToControlPlaneViaSSHKey "$kubePath\lib\modules\k2s\k2s.node.module\linuxnode\distros\scripts\install_go.sh" $goInstallScript

        # After copy we need to remove carriage line endings from the shell script.
        # TODO: Function to copy shell script to Linux host and remove CR in the shell script file before execution
        (Invoke-CmdOnControlPlaneViaSSHKey "sed -i -e 's/\r$//' $goInstallScript" -NoLog).Output | Write-Log
        (Invoke-CmdOnControlPlaneViaSSHKey "chmod +x $goInstallScript" -NoLog).Output | Write-Log
        (Invoke-CmdOnControlPlaneViaSSHKey "$goInstallScript $GO_Ver 2>&1").Output | Write-Log
    }

    $dirForBuild = '~/tmp/docker-build'
    if ($BuildDirFromDockerfile -ne '') {
        if ($BuildDirFromDockerfile -eq '..') {
            $dirForBuild = $dirForBuild + '/' + $(Split-Path -Leaf $InputFolder)
            Write-Log "Pre-Compilation: Building in VM in $dirForBuild ..."
        }
        else {
            throw "currently only '..' is allowed as value for DockerBuildDir"
        }
    }

    $setTransparentProxy = 'export HTTPS_PROXY=http://' + $(Get-ConfiguredKubeSwitchIP) + ':8181;'

    $setGoEnvironment = 'GOPRIVATE=dev.azure.com'
    if ($Env:GOPRIVATE -ne '') {
        Write-Log 'Using your local GOPRIVATE environment variable on the build host'
        $setGoEnvironment = "GOPRIVATE=$Env:GOPRIVATE"
    }
    if ($Env:GOPROXY -ne '') {
        Write-Log 'Using your local GOPROXY environment variable on the build host'
        $setGoEnvironment = "$setGoEnvironment GOPROXY=$Env:GOPROXY"
    }
    if ($Env:GOSUMDB -ne '') {
        Write-Log 'Using your local GOSUMDB environment variable on the build host'
        $setGoEnvironment = "$setGoEnvironment GOSUMDB=$Env:GOSUMDB"
    }

    if ($GoBuild -eq 'test') {
        Write-Log "Pre-Compilation: Building test-executable with GO: $ccExecutableName ..."
        (Invoke-CmdOnControlPlaneViaSSHKey "cd $dirForBuild ; $setTransparentProxy $setGoEnvironment $CGOFlags /usr/local/go-$GO_VERSION/bin/go test -c -v -o $ccExecutableName 2>&1").Output | Write-Log
    }
    else {
        Write-Log "Getting dependencies for GO: $ccExecutableName ..."
        (Invoke-CmdOnControlPlaneViaSSHKey "cd $dirForBuild ; $setTransparentProxy $setGoEnvironment /usr/local/go-$GO_VERSION/bin/go get -v . 2>&1").Output | Write-Log

        if ( $Optimize ) {
            Write-Log "Pre-Compilation: Building optimized executable with GO: $ccExecutableName ..."
            (Invoke-CmdOnControlPlaneViaSSHKey "cd $dirForBuild ; $setTransparentProxy $setGoEnvironment $CGOFlags /usr/local/go-$GO_VERSION/bin/go build -v -ldflags='-s -w' -o $ccExecutableName . 2>&1; upx $ccExecutableName ; ls -l").Output | Write-Log
        }
        else {
            Write-Log "Pre-Compilation: Building executable with GO: $ccExecutableName ..."
            (Invoke-CmdOnControlPlaneViaSSHKey "cd $dirForBuild ; $setTransparentProxy $setGoEnvironment $CGOFlags /usr/local/go-$GO_VERSION/bin/go build -v -o $ccExecutableName . 2>&1").Output | Write-Log
        }
    }
    if ($LASTEXITCODE -ne 0) {
        throw "go returned code $LASTEXITCODE. Aborting."
    }
}



if ($NoCache) {
    $NoCacheFlag = '--no-cache'
}
else {
    $NoCacheFlag = ''
}

if ($KeepColor -or $Windows) {
    $RemoveColorSequences = ''
}
else {
    # 'go get' outputs all download commands to stderr, which is then converted by 'docker build'
    # into red text with ANSI escape sequences. This is all hardcoded, and we don't want that.
    # So we remove these ANSI sequences with a sed command. The 'unbuffer' from package 'expect'
    # is needed to avoid buffering of output, we want to see it line by line, not as one big
    # block after the process has finished.
    $RemoveColorSequences = " 2>&1 | unbuffer -p sed 's/\x1b\[[0-9;]*m//g'; eval test $\{PIPESTATUS[0]} -eq 0 || exit 1"
    $UnbufferInstalled = (Invoke-CmdOnControlPlaneViaSSHKey 'which unbuffer').Output
    if ($UnbufferInstalled -match 'unbuffer') {
        Write-Log "Found unbuffer command ('expect' package)"
    }
    else {
        Write-Log "Installing unbuffer command ('expect' package)"
        (Invoke-CmdOnControlPlaneViaSSHKey 'sudo DEBIAN_FRONTEND=noninteractive apt-get install -q --yes expect').Output | Write-Log
        $UnbufferInstalled = (Invoke-CmdOnControlPlaneViaSSHKey 'which unbuffer').Output
        if (! ($UnbufferInstalled -match 'unbuffer')) {
            Write-Log 'Unable to install unbuffer command, keeping ANSI sequences'
            $RemoveColorSequences = ''
        }
    }
}

# Windows container
if ($Windows) {
    Install-WinDocker
    New-WindowsImage -InputFolder $InputFolder -Dockerfile 'Dockerfile.ForBuild.tmp' -ImageName $ImageName -ImageTag $ImageTag -NoCacheFlag $NoCacheFlag -BuildArgsString $buildArgsString
}
else {
    Write-Log 'Building container image using Buildah inside control plane VM' -Console
    Write-Log "with gitconfig and npmrc: $GitConfigWithSecretsArg $NpmSecretsArg"
    $buildContextFolder = $(Split-Path -Leaf $InputFolder)
    $buildahBudCommand = "cd ~/tmp/docker-build; sudo buildah bud -f Dockerfile.ForBuild.tmp --force-rm --no-cache $GitConfigWithSecretsArg $NpmSecretsArg -t ${ImageName}:$ImageTag $buildContextFolder $RemoveColorSequences 2>&1"
    if ($buildArgsString -ne '') {
        $buildahBudCommand = "cd ~/tmp/docker-build; sudo buildah bud $buildArgsString -f Dockerfile.ForBuild.tmp --force-rm --no-cache $GitConfigWithSecretsArg $NpmSecretsArg -t ${ImageName}:$ImageTag $buildContextFolder $RemoveColorSequences 2>&1"
        Write-Log $buildahBudCommand
    }
    (Invoke-CmdOnControlPlaneViaSSHKey "$buildahBudCommand").Output | Write-Log
    if ($LASTEXITCODE -ne 0) { throw "error while creating image with 'buildah bud' in linux VM. Error code returned was $LastExitCode" }

    Write-Log ''
    (Invoke-CmdOnControlPlaneViaSSHKey "sudo buildah images | grep ${ImageName}").Output | Write-Log
}

# Cleanup on host
if (Test-Path '.\Dockerfile.ForBuild.tmp') {
    Remove-Item '.\Dockerfile.ForBuild.tmp'
}
if (Test-Path '.\gitconfig') {
    Remove-Item '.\gitconfig'
}
if (Test-Path '.\.npmrc') {
    Remove-Item '.\.npmrc'
}

# Push image to registry
if ($Push) {
    $registry = Get-ConfiguredRegistryFromImageName -ImageName $ImageName
    if ($null -ne $registry) {
        &"$PSScriptRoot\registry\Switch-Registry.ps1" -RegistryName $registry
    }
<<<<<<< HEAD
    else {
        $errMsg = "Unable to push the built container image, Registry is not configured in k2s! You can add it: k2s image registry add <registry_name>"
=======
    else {    
        $errMsg = 'Unable to push the built container image, Registry is not configured in k2s! You can add it: k2s image registry add <registry_name>'
>>>>>>> 5e26e62c
        if ($EncodeStructuredOutput -eq $true) {
            $err = New-Error -Code 'build-image-failed' -Message $errMsg
            Send-ToCli -MessageType $MessageType -Message @{Error = $err }
            return
        }

        Write-Log $errMsg -Error
        exit 1
    }

    Write-Log "Trying to push image ${ImageName}:$ImageTag to repository" -Console

    $success = $false
    if ($Windows) {
        $(&$nerdctlExe -n="k8s.io" --insecure-registry image push "${ImageName}:$ImageTag" --allow-nondistributable-artifacts --quiet 2>&1) | Out-String
        $success = $?
    }
    else {
        $success = (Invoke-CmdOnControlPlaneViaSSHKey "sudo buildah push ${ImageName}:$ImageTag 2>&1").Success
    }

    if (!$success) {
        Write-Log '#######################################################################################'
        Write-Log "### ERROR: image ${ImageName}:$ImageTag NOT uploaded to repository"
        Write-Log '#######################################################################################'
        $errMsg = 'unable to push image to registry'
        if ($EncodeStructuredOutput -eq $true) {
            $err = New-Error -Code 'build-image-failed' -Message $errMsg
            Send-ToCli -MessageType $MessageType -Message @{Error = $err }
            return
        }

        Write-Log $errMsg -Error
        exit 1
    }
    else {
        Write-Log "Image '${ImageName}:$ImageTag' pushed successfully to registry" -Console
    }
}

# Cleanup inside VM
if (!$Keep -and !$Windows) {
    Write-Log 'Cleaning up temporary disk space in control plane VM' -Console
    (Invoke-CmdOnControlPlaneViaSSHKey 'find ~/tmp/docker-build -exec chmod a+w {} \; ; rm -rf ~/tmp/docker-build').Output | Write-Log
}

Write-Log "Total duration: $('{0:hh\:mm\:ss}' -f $mainStopwatch.Elapsed )"

Set-Location $scriptStartLocation

if ($EncodeStructuredOutput -eq $true) {
    Send-ToCli -MessageType $MessageType -Message @{Error = $null }
}<|MERGE_RESOLUTION|>--- conflicted
+++ resolved
@@ -440,13 +440,8 @@
     if ($null -ne $registry) {
         &"$PSScriptRoot\registry\Switch-Registry.ps1" -RegistryName $registry
     }
-<<<<<<< HEAD
-    else {
-        $errMsg = "Unable to push the built container image, Registry is not configured in k2s! You can add it: k2s image registry add <registry_name>"
-=======
     else {    
         $errMsg = 'Unable to push the built container image, Registry is not configured in k2s! You can add it: k2s image registry add <registry_name>'
->>>>>>> 5e26e62c
         if ($EncodeStructuredOutput -eq $true) {
             $err = New-Error -Code 'build-image-failed' -Message $errMsg
             Send-ToCli -MessageType $MessageType -Message @{Error = $err }
