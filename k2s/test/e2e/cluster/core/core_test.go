// SPDX-FileCopyrightText:  © 2025 Siemens Healthineers AG
// SPDX-License-Identifier:   MIT

package core

import (
	"context"
	"testing"
	"time"

	"github.com/siemens-healthineers/k2s/test/framework"
	"github.com/siemens-healthineers/k2s/test/framework/dsl"
	"github.com/siemens-healthineers/k2s/test/framework/watcher"

	. "github.com/onsi/ginkgo/v2"
	. "github.com/onsi/gomega"
)

const (
	namespace = "k2s"
)

var linuxDeploymentNames = []string{"albums-linux1", "albums-linux2"}
var winDeploymentNames = []string{"albums-win1", "albums-win2"}

var suite *framework.K2sTestSuite
var k2s *dsl.K2s

var manifestDir string
var proxy string

var testFailed = false
var podWatcher *watcher.PodWatcher

func TestClusterCore(t *testing.T) {
	RegisterFailHandler(Fail)
	RunSpecs(t, "Cluster Core Acceptance Tests", Label("core", "acceptance", "internet-required", "setup-required", "system-running", "sanity"))
}

var _ = BeforeSuite(func(ctx context.Context) {
	manifestDir = "workload/windows"
	proxy = "http://172.19.1.1:8181"

	suite = framework.Setup(ctx, framework.SystemMustBeRunning,
		framework.ClusterTestStepPollInterval(time.Millisecond*200),
		framework.ClusterTestStepTimeout(8*time.Minute)) // Increased timeout for Windows workloads
	k2s = dsl.NewK2s(suite)

	if suite.SetupInfo().RuntimeConfig.InstallConfig().LinuxOnly() {
		GinkgoWriter.Println("Found Linux-only setup, skipping Windows-based workloads")

		manifestDir = "workload/base"
	}

	GinkgoWriter.Println("Using proxy <", proxy, "> for internet access")
	GinkgoWriter.Println("Deploying workloads to cluster..")

<<<<<<< HEAD
	suite.Kubectl().MustExec(ctx, "apply", "-k", manifestDir)
=======
	// Start pod watcher in background
	podWatcher = watcher.NewPodWatcher(GinkgoWriter, namespace)
	if err := podWatcher.Start(ctx, suite.Kubectl().Path()); err != nil {
		GinkgoWriter.Printf("Warning: failed to start pod watcher: %v\n", err)
	}

	suite.Kubectl().Run(ctx, "apply", "-k", manifestDir)
>>>>>>> d28c3e3d

	GinkgoWriter.Println("Waiting for Deployments to be ready in namespace <", namespace, ">..")

	suite.Kubectl().MustExec(ctx, "rollout", "status", "deployment", "-n", namespace, "--timeout="+suite.TestStepTimeout().String())

	for _, deploymentName := range linuxDeploymentNames {
		suite.Cluster().ExpectDeploymentToBeAvailable(deploymentName, namespace)
		suite.Cluster().ExpectPodsUnderDeploymentReady(ctx, "app", deploymentName, namespace)
	}

	if !suite.SetupInfo().RuntimeConfig.InstallConfig().LinuxOnly() {
		for _, deploymentName := range winDeploymentNames {
			suite.Cluster().ExpectDeploymentToBeAvailable(deploymentName, namespace)
			suite.Cluster().ExpectPodsUnderDeploymentReady(ctx, "app", deploymentName, namespace)
		}
	}

	GinkgoWriter.Println("Deployments ready for testing")
})

var _ = AfterSuite(func(ctx context.Context) {
<<<<<<< HEAD
	suite.StatusChecker().IsK2sRunning(ctx)
=======
	// Stop the pod watcher before cleanup
	if podWatcher != nil {
		podWatcher.Stop()
	}

	GinkgoWriter.Println("Status of cluster after test runs...")
	status := suite.K2sCli().GetStatus(ctx)
	isRunning := status.IsClusterRunning()
	GinkgoWriter.Println("Cluster is running:", isRunning)
>>>>>>> d28c3e3d

	GinkgoWriter.Println("Deleting workloads..")

	if testFailed {
		suite.K2sCli().MustExec(ctx, "system", "dump", "-S", "-o")
	}

	// for finding out the sporadically failed test runs
	if !testFailed {
		suite.Kubectl().MustExec(ctx, "delete", "-k", manifestDir)

		GinkgoWriter.Println("Workloads deleted")

		suite.TearDown(ctx, framework.RestartKubeProxy)
	}
})

var _ = AfterEach(func() {
	if CurrentSpecReport().Failed() {
		testFailed = true
	}
})

var _ = Describe("Cluster Core", func() {
	systemNamespace := "kube-system"

	Describe("Basic Components", func() {
		Describe("System Nodes", func() {
			It("control-plane is ready", func(ctx SpecContext) {
				suite.Cluster().ExpectNodeToBeReady(suite.SetupInfo().RuntimeConfig.ControlPlaneConfig().Hostname(), ctx)
			})

			It("Windows worker is ready", func(ctx SpecContext) {
				if suite.SetupInfo().RuntimeConfig.InstallConfig().LinuxOnly() {
					Skip("Linux-only")
				}

				suite.Cluster().ExpectNodeToBeReady(suite.SetupInfo().WinNodeName, ctx)
			})
		})

		Describe("System Deployments", func() {
			It("coredns is available", func() {
				suite.Cluster().ExpectDeploymentToBeAvailable("coredns", systemNamespace)
			})
		})

		DescribeTable("System Pods", func(podName string) {
			suite.Cluster().ExpectPodToBeReady(podName, systemNamespace, suite.SetupInfo().RuntimeConfig.ControlPlaneConfig().Hostname())
		},
			Entry("etcd-HOSTNAME_PLACEHOLDER is available", "etcd-HOSTNAME_PLACEHOLDER"),
			Entry("kube-scheduler-HOSTNAME_PLACEHOLDER is available", "kube-scheduler-HOSTNAME_PLACEHOLDER"),
			Entry("kube-apiserver-HOSTNAME_PLACEHOLDER is available", "kube-apiserver-HOSTNAME_PLACEHOLDER"),
			Entry("kube-controller-manager-HOSTNAME_PLACEHOLDER is available", "kube-controller-manager-HOSTNAME_PLACEHOLDER"))
	})

	Describe("Communication", func() {
		DescribeTable("Deployments Availability", func(name string, skipOnLinuxOnly bool) {
			if skipOnLinuxOnly && suite.SetupInfo().RuntimeConfig.InstallConfig().LinuxOnly() {
				Skip("Linux-only")
			}

			suite.Cluster().ExpectDeploymentToBeAvailable(name, namespace)
		},
			Entry("albums-linux1 is available", "albums-linux1", false),
			Entry("albums-win1 is available", "albums-win1", true),
			Entry("albums-linux2 is available", "albums-linux2", false),
			Entry("albums-win2 is available", "albums-win2", true),
			Entry("curl is available", "curl", false))

		DescribeTable("Deployment Reachable from Host", func(ctx context.Context, name string, skipOnLinuxOnly bool) {
			if skipOnLinuxOnly && suite.SetupInfo().RuntimeConfig.InstallConfig().LinuxOnly() {
				Skip("Linux-only")
			}

			k2s.VerifyDeploymentToBeReachableFromHost(ctx, name, namespace)
		},
			Entry("albums-linux1 is reachable from host", "albums-linux1", false),
			Entry("albums-win1 is reachable from host", "albums-win1", true),
			Entry("albums-linux2 is reachable from host", "albums-linux2", false),
			Entry("albums-win2 is reachable from host", "albums-win2", true))

		Describe("Linux/Windows Deployments Are Reachable from Linux Pods", func() {
			It("Deployment albums-linux1 is reachable from Pod of Deployment curl", func(ctx SpecContext) {
				suite.Cluster().ExpectDeploymentToBeReachableFromPodOfOtherDeployment("albums-linux1", namespace, "curl", namespace, ctx)
			})

			It("Deployment albums-win1 is reachable from Pod of Deployment curl", func(ctx SpecContext) {
				if suite.SetupInfo().RuntimeConfig.InstallConfig().LinuxOnly() {
					Skip("Linux-only")
				}

				suite.Cluster().ExpectDeploymentToBeReachableFromPodOfOtherDeployment("albums-win1", namespace, "curl", namespace, ctx)
			})

			It("Deployment albums-linux2 is reachable from Pod of Deployment curl", func(ctx SpecContext) {
				suite.Cluster().ExpectDeploymentToBeReachableFromPodOfOtherDeployment("albums-linux2", namespace, "curl", namespace, ctx)
			})

			It("Deployment albums-win2 is reachable from Pod of Deployment curl", func(ctx SpecContext) {
				if suite.SetupInfo().RuntimeConfig.InstallConfig().LinuxOnly() {
					Skip("Linux-only")
				}

				suite.Cluster().ExpectDeploymentToBeReachableFromPodOfOtherDeployment("albums-win2", namespace, "curl", namespace, ctx)
			})
		})

		Describe("Linux Deployments Are Reachable from Windows Pods", func() {
			It("Deployment albums-linux1 is reachable from Pod of Deployment albums-win1", func(ctx SpecContext) {
				if suite.SetupInfo().RuntimeConfig.InstallConfig().LinuxOnly() {
					Skip("Linux-only")
				}

				suite.Cluster().ExpectDeploymentToBeReachableFromPodOfOtherDeployment("albums-linux1", namespace, "albums-win1", namespace, ctx)
			})

			It("Deployment albums-linux1 is reachable from Pod of Deployment albums-win2", func(ctx SpecContext) {
				if suite.SetupInfo().RuntimeConfig.InstallConfig().LinuxOnly() {
					Skip("Linux-only")
				}

				suite.Cluster().ExpectDeploymentToBeReachableFromPodOfOtherDeployment("albums-linux1", namespace, "albums-win2", namespace, ctx)
			})

			It("Deployment albums-linux2 is reachable from Pod of Deployment albums-win1", func(ctx SpecContext) {
				if suite.SetupInfo().RuntimeConfig.InstallConfig().LinuxOnly() {
					Skip("Linux-only")
				}

				suite.Cluster().ExpectDeploymentToBeReachableFromPodOfOtherDeployment("albums-linux2", namespace, "albums-win1", namespace, ctx)
			})

			It("Deployment albums-linux2 is reachable from Pod of Deployment albums-win2", func(ctx SpecContext) {
				if suite.SetupInfo().RuntimeConfig.InstallConfig().LinuxOnly() {
					Skip("Linux-only")
				}

				suite.Cluster().ExpectDeploymentToBeReachableFromPodOfOtherDeployment("albums-linux2", namespace, "albums-win2", namespace, ctx)
			})
		})

		Describe("Windows Deployments Are Reachable from Windows Pods", func() {
			It("Deployment albums-win2 is reachable from Pod of Deployment albums-win1", func(ctx SpecContext) {
				if suite.SetupInfo().RuntimeConfig.InstallConfig().LinuxOnly() {
					Skip("Linux-only")
				}

				suite.Cluster().ExpectDeploymentToBeReachableFromPodOfOtherDeployment("albums-win2", namespace, "albums-win1", namespace, ctx)
			})

			It("Deployment albums-win1 is reachable from Pod of Deployment albums-win2", func(ctx SpecContext) {
				if suite.SetupInfo().RuntimeConfig.InstallConfig().LinuxOnly() {
					Skip("Linux-only")
				}

				suite.Cluster().ExpectDeploymentToBeReachableFromPodOfOtherDeployment("albums-win1", namespace, "albums-win2", namespace, ctx)
			})
		})

		Describe("Linux/Windows Pods Are Reachable from Linux Pods", func() {
			It("Pod of Deployment albums-linux1 is reachable from Pod of Deployment curl", func(ctx SpecContext) {
				suite.Cluster().ExpectPodOfDeploymentToBeReachableFromPodOfOtherDeployment("albums-linux1", namespace, "curl", namespace, ctx)
			})

			It("Pod of Deployment albums-win1 is reachable from Pod of Deployment curl", func(ctx SpecContext) {
				if suite.SetupInfo().RuntimeConfig.InstallConfig().LinuxOnly() {
					Skip("Linux-only")
				}

				suite.Cluster().ExpectPodOfDeploymentToBeReachableFromPodOfOtherDeployment("albums-win1", namespace, "curl", namespace, ctx)
			})

			It("Pod of Deployment albums-linux2 is reachable from Pod of Deployment curl", func(ctx SpecContext) {
				suite.Cluster().ExpectPodOfDeploymentToBeReachableFromPodOfOtherDeployment("albums-linux2", namespace, "curl", namespace, ctx)
			})

			It("Pod of Deployment albums-win2 is reachable from Pod of Deployment curl", func(ctx SpecContext) {
				if suite.SetupInfo().RuntimeConfig.InstallConfig().LinuxOnly() {
					Skip("Linux-only")
				}

				suite.Cluster().ExpectPodOfDeploymentToBeReachableFromPodOfOtherDeployment("albums-win2", namespace, "curl", namespace, ctx)
			})
		})

		Describe("Linux Pods Are Reachable from Windows Pods", func() {
			It("Pod of Deployment albums-linux1 is reachable from Pod of Deployment albums-win1", func(ctx SpecContext) {
				if suite.SetupInfo().RuntimeConfig.InstallConfig().LinuxOnly() {
					Skip("Linux-only")
				}

				suite.Cluster().ExpectPodOfDeploymentToBeReachableFromPodOfOtherDeployment("albums-linux1", namespace, "albums-win1", namespace, ctx)
			})

			It("Pod of Deployment albums-linux1 is reachable from Pod of Deployment albums-win2", func(ctx SpecContext) {
				if suite.SetupInfo().RuntimeConfig.InstallConfig().LinuxOnly() {
					Skip("Linux-only")
				}

				suite.Cluster().ExpectPodOfDeploymentToBeReachableFromPodOfOtherDeployment("albums-linux1", namespace, "albums-win2", namespace, ctx)
			})

			It("Pod of Deployment albums-linux2 is reachable from Pod of Deployment albums-win1", func(ctx SpecContext) {
				if suite.SetupInfo().RuntimeConfig.InstallConfig().LinuxOnly() {
					Skip("Linux-only")
				}

				suite.Cluster().ExpectPodOfDeploymentToBeReachableFromPodOfOtherDeployment("albums-linux2", namespace, "albums-win1", namespace, ctx)
			})

			It("Pod of Deployment albums-linux2 is reachable from Pod of Deployment albums-win2", func(ctx SpecContext) {
				if suite.SetupInfo().RuntimeConfig.InstallConfig().LinuxOnly() {
					Skip("Linux-only")
				}

				suite.Cluster().ExpectPodOfDeploymentToBeReachableFromPodOfOtherDeployment("albums-linux2", namespace, "albums-win2", namespace, ctx)
			})
		})

		Describe("Windows Pods Are Reachable from Windows Pods", func() {
			It("Pod of Deployment albums-win2 is reachable from Pod of Deployment albums-win1", func(ctx SpecContext) {
				if suite.SetupInfo().RuntimeConfig.InstallConfig().LinuxOnly() {
					Skip("Linux-only")
				}

				suite.Cluster().ExpectPodOfDeploymentToBeReachableFromPodOfOtherDeployment("albums-win2", namespace, "albums-win1", namespace, ctx)
			})

			It("Pod of Deployment albums-win1 is reachable from Pod of Deployment albums-win2", func(ctx SpecContext) {
				if suite.SetupInfo().RuntimeConfig.InstallConfig().LinuxOnly() {
					Skip("Linux-only")
				}

				suite.Cluster().ExpectPodOfDeploymentToBeReachableFromPodOfOtherDeployment("albums-win1", namespace, "albums-win2", namespace, ctx)
			})
		})

		Describe("Internet is Reachable from Pods", func() {
			It("Internet is reachable from Pod of Deployment curl", func(ctx SpecContext) {
				if suite.IsOfflineMode() {
					Skip("Offline-Mode")
				}

				suite.Cluster().ExpectInternetToBeReachableFromPodOfDeployment("curl", namespace, proxy, ctx)
			})

			It("Internet is reachable from Pod of Deployment albums-win1", func(ctx SpecContext) {
				if suite.IsOfflineMode() {
					Skip("Offline-Mode")
				}

				if suite.SetupInfo().RuntimeConfig.InstallConfig().LinuxOnly() {
					Skip("Linux-only")
				}

				suite.Cluster().ExpectInternetToBeReachableFromPodOfDeployment("albums-win1", namespace, proxy, ctx)
			})

			It("Internet is reachable from Pod of Deployment albums-win2", func(ctx SpecContext) {
				if suite.IsOfflineMode() {
					Skip("Offline-Mode")
				}

				if suite.SetupInfo().RuntimeConfig.InstallConfig().LinuxOnly() {
					Skip("Linux-only")
				}

				suite.Cluster().ExpectInternetToBeReachableFromPodOfDeployment("albums-win2", namespace, proxy, ctx)
			})
		})
	})
})<|MERGE_RESOLUTION|>--- conflicted
+++ resolved
@@ -43,7 +43,7 @@
 
 	suite = framework.Setup(ctx, framework.SystemMustBeRunning,
 		framework.ClusterTestStepPollInterval(time.Millisecond*200),
-		framework.ClusterTestStepTimeout(8*time.Minute)) // Increased timeout for Windows workloads
+		framework.ClusterTestStepTimeout(8*time.Minute))
 	k2s = dsl.NewK2s(suite)
 
 	if suite.SetupInfo().RuntimeConfig.InstallConfig().LinuxOnly() {
@@ -55,17 +55,13 @@
 	GinkgoWriter.Println("Using proxy <", proxy, "> for internet access")
 	GinkgoWriter.Println("Deploying workloads to cluster..")
 
-<<<<<<< HEAD
-	suite.Kubectl().MustExec(ctx, "apply", "-k", manifestDir)
-=======
 	// Start pod watcher in background
 	podWatcher = watcher.NewPodWatcher(GinkgoWriter, namespace)
 	if err := podWatcher.Start(ctx, suite.Kubectl().Path()); err != nil {
 		GinkgoWriter.Printf("Warning: failed to start pod watcher: %v\n", err)
 	}
 
-	suite.Kubectl().Run(ctx, "apply", "-k", manifestDir)
->>>>>>> d28c3e3d
+	suite.Kubectl().MustExec(ctx, "apply", "-k", manifestDir)
 
 	GinkgoWriter.Println("Waiting for Deployments to be ready in namespace <", namespace, ">..")
 
@@ -87,19 +83,11 @@
 })
 
 var _ = AfterSuite(func(ctx context.Context) {
-<<<<<<< HEAD
-	suite.StatusChecker().IsK2sRunning(ctx)
-=======
-	// Stop the pod watcher before cleanup
 	if podWatcher != nil {
 		podWatcher.Stop()
 	}
 
-	GinkgoWriter.Println("Status of cluster after test runs...")
-	status := suite.K2sCli().GetStatus(ctx)
-	isRunning := status.IsClusterRunning()
-	GinkgoWriter.Println("Cluster is running:", isRunning)
->>>>>>> d28c3e3d
+	suite.StatusChecker().IsK2sRunning(ctx)
 
 	GinkgoWriter.Println("Deleting workloads..")
 
