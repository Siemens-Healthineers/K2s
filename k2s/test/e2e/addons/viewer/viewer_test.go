// SPDX-FileCopyrightText: © 2024 Siemens Healthcare GmbH
//
// SPDX-License-Identifier: MIT

package viewer

import (
	"context"
	"encoding/json"
	"os/exec"
	"path"
	"testing"
	"time"

	"github.com/siemens-healthineers/k2s/cmd/k2s/cmd/addons/status"
	"github.com/siemens-healthineers/k2s/test/framework"

	"github.com/siemens-healthineers/k2s/test/framework/k2s"

	. "github.com/onsi/ginkgo/v2"
	. "github.com/onsi/gomega"
	"github.com/onsi/gomega/gexec"
	"github.com/onsi/gomega/gstruct"
)

const testClusterTimeout = time.Minute * 10

var (
	suite                 *framework.K2sTestSuite
	portForwardingSession *gexec.Session
)

func TestViewer(t *testing.T) {
	RegisterFailHandler(Fail)
	RunSpecs(t, "viewer Addon Acceptance Tests", Label("addon", "addon-medical", "acceptance", "setup-required", "invasive", "viewer", "system-running"))
}

var _ = BeforeSuite(func(ctx context.Context) {
	suite = framework.Setup(ctx, framework.SystemMustBeRunning, framework.EnsureAddonsAreDisabled, framework.ClusterTestStepTimeout(testClusterTimeout))
})

var _ = AfterSuite(func(ctx context.Context) {
	suite.TearDown(ctx)
})

var _ = Describe("'viewer' addon", Ordered, func() {
	Describe("status command", func() {
		Context("default output", func() {
			It("displays disabled message", func(ctx context.Context) {
				output := suite.K2sCli().Run(ctx, "addons", "status", "viewer")

				Expect(output).To(SatisfyAll(
					MatchRegexp(`ADDON STATUS`),
					MatchRegexp(`Addon .+viewer.+ is .+disabled.+`),
				))
			})
		})

		Context("JSON output", func() {
			It("displays JSON", func(ctx context.Context) {
				output := suite.K2sCli().Run(ctx, "addons", "status", "viewer", "-o", "json")

				var status status.AddonPrintStatus

				Expect(json.Unmarshal([]byte(output), &status)).To(Succeed())

				Expect(status.Name).To(Equal("viewer"))
				Expect(status.Enabled).NotTo(BeNil())
				Expect(*status.Enabled).To(BeFalse())
				Expect(status.Props).To(BeNil())
				Expect(status.Error).To(BeNil())
			})
		})
	})

	Describe("disable command", func() {
		When("addon is already disabled", func() {
			It("prints already-disabled message and exits with non-zero", func(ctx context.Context) {
				output := suite.K2sCli().RunWithExitCode(ctx, k2s.ExitCodeFailure, "addons", "disable", "viewer")

				Expect(output).To(ContainSubstring("already disabled"))
			})
		})
	})

	Describe("enable command", func() {
		When("no ingress controller is configured", func() {
			AfterAll(func(ctx context.Context) {
				portForwardingSession.Kill()
				suite.K2sCli().Run(ctx, "addons", "disable", "viewer", "-o")

				suite.Cluster().ExpectDeploymentToBeRemoved(ctx, "app", "viewerwebapp", "viewer")

				addonsStatus := suite.K2sCli().GetAddonsStatus(ctx)
				Expect(addonsStatus.IsAddonEnabled("viewer", "")).To(BeFalse())
			})

			It("is in enabled state and pods are in running state", func(ctx context.Context) {
				suite.K2sCli().Run(ctx, "addons", "enable", "viewer", "-o")

				suite.Cluster().ExpectDeploymentToBeAvailable("viewerwebapp", "viewer")

				suite.Cluster().ExpectPodsUnderDeploymentReady(ctx, "app", "viewerwebapp", "viewer")

				addonsStatus := suite.K2sCli().GetAddonsStatus(ctx)
				Expect(addonsStatus.IsAddonEnabled("viewer", "")).To(BeTrue())
			})

			It("is reachable through port forwarding", func(ctx context.Context) {
				kubectl := path.Join(suite.RootDir(), "bin", "kube", "kubectl.exe")
				portForwarding := exec.Command(kubectl, "-n", "viewer", "port-forward", "svc/viewerwebapp", "8443:80")
				portForwardingSession, _ = gexec.Start(portForwarding, GinkgoWriter, GinkgoWriter)

				url := "http://localhost:8443/viewer/"
				httpStatus := suite.Cli().ExecOrFail(ctx, "curl.exe", url, "-k", "-I", "-m", "5", "--retry", "10", "--fail")
				Expect(httpStatus).To(ContainSubstring("200"))
			})

			It("prints already-enabled message when enabling the addon again and exits with non-zero", func(ctx context.Context) {
				expectAddonToBeAlreadyEnabled(ctx)
			})

			It("prints the status", func(ctx context.Context) {
				expectStatusToBePrinted(ctx)
			})
		})

		When("traefik as ingress controller", func() {
			BeforeAll(func(ctx context.Context) {
				suite.K2sCli().Run(ctx, "addons", "enable", "ingress", "traefik", "-o")
				suite.Cluster().ExpectDeploymentToBeAvailable("traefik", "ingress-traefik")
			})

			AfterAll(func(ctx context.Context) {
				suite.K2sCli().Run(ctx, "addons", "disable", "viewer", "-o")
				suite.K2sCli().Run(ctx, "addons", "disable", "ingress", "traefik", "-o")

				suite.Cluster().ExpectDeploymentToBeRemoved(ctx, "app", "viewerwebapp", "viewer")
				suite.Cluster().ExpectDeploymentToBeRemoved(ctx, "app.kubernetes.io/name", "traefik", "ingress-traefik")

				addonsStatus := suite.K2sCli().GetAddonsStatus(ctx)
				Expect(addonsStatus.IsAddonEnabled("viewer", "")).To(BeFalse())
			})

			It("is in enabled state and pods are in running state", func(ctx context.Context) {
				suite.K2sCli().Run(ctx, "addons", "enable", "viewer", "-o")

				suite.Cluster().ExpectDeploymentToBeAvailable("viewerwebapp", "viewer")
				suite.Cluster().ExpectPodsUnderDeploymentReady(ctx, "app", "viewerwebapp", "viewer")

				addonsStatus := suite.K2sCli().GetAddonsStatus(ctx)
				Expect(addonsStatus.IsAddonEnabled("viewer", "")).To(BeTrue())
			})

			It("is reachable through k2s.cluster.local", func(ctx context.Context) {
				url := "https://k2s.cluster.local/viewer/#/pod?namespace=_all"
				httpStatus := suite.Cli().ExecOrFail(ctx, "curl.exe", url, "-k", "-I", "-m", "5", "--retry", "10", "--fail")
				Expect(httpStatus).To(ContainSubstring("200"))
			})

			It("prints already-enabled message when enabling the addon again and exits with non-zero", func(ctx context.Context) {
				expectAddonToBeAlreadyEnabled(ctx)
			})

			It("prints the status", func(ctx context.Context) {
				expectStatusToBePrinted(ctx)
			})
		})

		When("nginx as ingress controller", func() {
			BeforeAll(func(ctx context.Context) {
				suite.K2sCli().Run(ctx, "addons", "enable", "ingress", "nginx", "-o")
				suite.Cluster().ExpectDeploymentToBeAvailable("ingress-nginx-controller", "ingress-nginx")
			})

			AfterAll(func(ctx context.Context) {
				suite.K2sCli().Run(ctx, "addons", "disable", "viewer", "-o")
				suite.K2sCli().Run(ctx, "addons", "disable", "ingress", "nginx", "-o")

				suite.Cluster().ExpectDeploymentToBeRemoved(ctx, "app", "viewerwebapp", "viewer")
				suite.Cluster().ExpectDeploymentToBeRemoved(ctx, "app.kubernetes.io/name", "ingress-nginx", "ingress-nginx")

				addonsStatus := suite.K2sCli().GetAddonsStatus(ctx)
				Expect(addonsStatus.IsAddonEnabled("viewer", "")).To(BeFalse())
			})

			It("is in enabled state and pods are in running state", func(ctx context.Context) {
				suite.K2sCli().Run(ctx, "addons", "enable", "viewer", "-o")

				suite.Cluster().ExpectDeploymentToBeAvailable("viewerwebapp", "viewer")
				suite.Cluster().ExpectPodsUnderDeploymentReady(ctx, "app", "viewerwebapp", "viewer")

				addonsStatus := suite.K2sCli().GetAddonsStatus(ctx)
				Expect(addonsStatus.IsAddonEnabled("viewer", "")).To(BeTrue())
			})

			It("is reachable through k2s.cluster.local", func(ctx context.Context) {
				url := "https://k2s.cluster.local/viewer/#/pod?namespace=_all"
				httpStatus := suite.Cli().ExecOrFail(ctx, "curl.exe", url, "-k", "-I", "-m", "5", "--retry", "10", "--fail", "--retry-all-errors")
				Expect(httpStatus).To(ContainSubstring("200"))
			})

			It("prints already-enabled message when enabling the addon again and exits with non-zero", func(ctx context.Context) {
				expectAddonToBeAlreadyEnabled(ctx)
			})

			It("prints the status", func(ctx context.Context) {
				expectStatusToBePrinted(ctx)
			})
		})

		When("Dicom addon and nginx ingress controller are active before viewer activation", func() {
			BeforeAll(func(ctx context.Context) {
				// enable dicom addon
				suite.K2sCli().Run(ctx, "addons", "enable", "dicom", "-o")
				suite.Cluster().ExpectDeploymentToBeAvailable("dicom", "dicom")
				suite.Cluster().ExpectDeploymentToBeAvailable("mysql", "dicom")

				suite.Cluster().ExpectPodsUnderDeploymentReady(ctx, "app", "orthanc", "dicom")
				suite.Cluster().ExpectPodsUnderDeploymentReady(ctx, "app", "mysql", "dicom")

				//enable nginx ingress
				suite.K2sCli().Run(ctx, "addons", "enable", "ingress", "nginx", "-o")
				suite.Cluster().ExpectDeploymentToBeAvailable("ingress-nginx-controller", "ingress-nginx")

				addonsStatus := suite.K2sCli().GetAddonsStatus(ctx)
				Expect(addonsStatus.IsAddonEnabled("dicom", "")).To(BeTrue())
				Expect(addonsStatus.IsAddonEnabled("ingress", "nginx")).To(BeTrue())
			})

			AfterAll(func(ctx context.Context) {
				suite.K2sCli().Run(ctx, "addons", "disable", "viewer", "-o")
				suite.K2sCli().Run(ctx, "addons", "disable", "dicom", "-o")
				suite.K2sCli().Run(ctx, "addons", "disable", "ingress", "nginx", "-o")

				suite.Cluster().ExpectDeploymentToBeRemoved(ctx, "app", "viewerwebapp", "viewer")
				suite.Cluster().ExpectDeploymentToBeRemoved(ctx, "app", "dicom", "dicom")
				suite.Cluster().ExpectDeploymentToBeRemoved(ctx, "app", "mysql", "dicom")
				suite.Cluster().ExpectDeploymentToBeRemoved(ctx, "app.kubernetes.io/name", "ingress-nginx", "ingress-nginx")

				addonsStatus := suite.K2sCli().GetAddonsStatus(ctx)
				Expect(addonsStatus.IsAddonEnabled("viewer", "")).To(BeFalse())
				Expect(addonsStatus.IsAddonEnabled("dicom", "")).To(BeFalse())
				Expect(addonsStatus.IsAddonEnabled("ingress", "nginx")).To(BeFalse())
			})

			It("is in enabled state and pods are in running state", func(ctx context.Context) {
				suite.K2sCli().Run(ctx, "addons", "enable", "viewer", "-o")

				suite.Cluster().ExpectDeploymentToBeAvailable("viewerwebapp", "viewer")
				suite.Cluster().ExpectPodsUnderDeploymentReady(ctx, "app", "viewerwebapp", "viewer")

				addonsStatus := suite.K2sCli().GetAddonsStatus(ctx)
				Expect(addonsStatus.IsAddonEnabled("viewer", "")).To(BeTrue())
			})

			It("retrieves patient data from the Dicom addon", func(ctx context.Context) {
				url := "https://k2s.cluster.local/viewer/datasources/config.json"
<<<<<<< HEAD
				output := suite.Cli().ExecOrFail(ctx, "curl.exe", url, "-k", "-m", "5", "--retry", "10", "--retry-all-errors", "--retry-delay", "10", "--fail")
=======
				output := suite.Cli().ExecOrFail(ctx, "curl.exe", url, "-k", "-m", "5", "--retry", "10", "--fail")
>>>>>>> aa125b06
				// checking that the default datasource is dataFromDicomAddon means that the patient data is coming from the dicom addon
				Expect(output).To(ContainSubstring(`"defaultDataSourceName": "dataFromDicomAddon"`))
			})

			It("prints already-enabled message when enabling the addon again and exits with non-zero", func(ctx context.Context) {
				expectAddonToBeAlreadyEnabled(ctx)
			})

			It("prints the status", func(ctx context.Context) {
				expectStatusToBePrinted(ctx)
			})
		})

		When("Dicom addon, security and nginx ingress controller are active before viewer activation", func() {
			BeforeAll(func(ctx context.Context) {
				// enable dicom addon
				suite.K2sCli().Run(ctx, "addons", "enable", "dicom", "-o")
				suite.Cluster().ExpectDeploymentToBeAvailable("dicom", "dicom")
				suite.Cluster().ExpectDeploymentToBeAvailable("mysql", "dicom")

				suite.Cluster().ExpectPodsUnderDeploymentReady(ctx, "app", "orthanc", "dicom")
				suite.Cluster().ExpectPodsUnderDeploymentReady(ctx, "app", "mysql", "dicom")

				//enable nginx ingress
				suite.K2sCli().Run(ctx, "addons", "enable", "ingress", "nginx", "-o")
				suite.Cluster().ExpectDeploymentToBeAvailable("ingress-nginx-controller", "ingress-nginx")

				//enable security addon
				args := []string{"addons", "enable", "security", "-o"}
				if suite.Proxy() != "" {
					args = append(args, "-p", suite.Proxy())
				}
				suite.K2sCli().Run(ctx, args...)
				suite.Cluster().ExpectDeploymentToBeAvailable("keycloak", "security")

				addonsStatus := suite.K2sCli().GetAddonsStatus(ctx)
				Expect(addonsStatus.IsAddonEnabled("dicom", "")).To(BeTrue())
				Expect(addonsStatus.IsAddonEnabled("ingress", "nginx")).To(BeTrue())
				Expect(addonsStatus.IsAddonEnabled("security", "")).To(BeTrue())
			})

			AfterAll(func(ctx context.Context) {
				suite.K2sCli().Run(ctx, "addons", "disable", "viewer", "-o")
				suite.K2sCli().Run(ctx, "addons", "disable", "dicom", "-o")
				suite.K2sCli().Run(ctx, "addons", "disable", "ingress", "nginx", "-o")
				suite.K2sCli().Run(ctx, "addons", "disable", "security", "-o")

				suite.Cluster().ExpectDeploymentToBeRemoved(ctx, "app", "viewerwebapp", "viewer")
				suite.Cluster().ExpectDeploymentToBeRemoved(ctx, "app", "dicom", "dicom")
				suite.Cluster().ExpectDeploymentToBeRemoved(ctx, "app", "mysql", "dicom")
				suite.Cluster().ExpectDeploymentToBeRemoved(ctx, "app.kubernetes.io/name", "ingress-nginx", "ingress-nginx")
				suite.Cluster().ExpectDeploymentToBeRemoved(ctx, "app", "keycloak", "security")

				addonsStatus := suite.K2sCli().GetAddonsStatus(ctx)
				Expect(addonsStatus.IsAddonEnabled("viewer", "")).To(BeFalse())
				Expect(addonsStatus.IsAddonEnabled("dicom", "")).To(BeFalse())
				Expect(addonsStatus.IsAddonEnabled("ingress", "nginx")).To(BeFalse())
				Expect(addonsStatus.IsAddonEnabled("security", "")).To(BeFalse())
			})

			It("is in enabled state and pods are in running state", func(ctx context.Context) {
				suite.K2sCli().Run(ctx, "addons", "enable", "viewer", "-o")

				suite.Cluster().ExpectDeploymentToBeAvailable("viewerwebapp", "viewer")
				suite.Cluster().ExpectPodsUnderDeploymentReady(ctx, "app", "viewerwebapp", "viewer")

				addonsStatus := suite.K2sCli().GetAddonsStatus(ctx)
				Expect(addonsStatus.IsAddonEnabled("viewer", "")).To(BeTrue())
			})

			It("retrieves patient data from the Dicom addon", func(ctx context.Context) {
				url := "https://k2s.cluster.local/viewer/datasources/config.json"
				output := suite.Cli().ExecOrFail(ctx, "curl.exe", url, "-k", "-m", "5", "--retry", "10", "--retry-all-errors", "--retry-delay", "10", "--fail")
				// checking that the default datasource is dataFromDicomAddonTls means that the patient data is coming from the dicom addon, is secured
				// and shared array buffer is enabled
				Expect(output).To(ContainSubstring(`"defaultDataSourceName": "dataFromDicomAddonTls"`))
				Expect(output).To(ContainSubstring(`"useSharedArrayBuffer": "TRUE"`))
			})

			It("prints already-enabled message when enabling the addon again and exits with non-zero", func(ctx context.Context) {
				expectAddonToBeAlreadyEnabled(ctx)
			})

			It("prints the status", func(ctx context.Context) {
				expectStatusToBePrinted(ctx)
			})
		})

		When("Dicom addon is not active before viewer activation only nginx ingress controller is, Dicom addon gets activated later", func() {
			BeforeAll(func(ctx context.Context) {
				suite.K2sCli().Run(ctx, "addons", "enable", "ingress", "nginx", "-o")
				suite.Cluster().ExpectDeploymentToBeAvailable("ingress-nginx-controller", "ingress-nginx")
			})

			AfterAll(func(ctx context.Context) {
				suite.K2sCli().Run(ctx, "addons", "disable", "viewer", "-o")
				suite.K2sCli().Run(ctx, "addons", "disable", "dicom", "-o")
				suite.K2sCli().Run(ctx, "addons", "disable", "ingress", "nginx", "-o")

				suite.Cluster().ExpectDeploymentToBeRemoved(ctx, "app", "viewerwebapp", "viewer")
				suite.Cluster().ExpectDeploymentToBeRemoved(ctx, "app", "dicom", "dicom")
				suite.Cluster().ExpectDeploymentToBeRemoved(ctx, "app", "mysql", "dicom")
				suite.Cluster().ExpectDeploymentToBeRemoved(ctx, "app.kubernetes.io/name", "ingress-nginx", "ingress-nginx")

				addonsStatus := suite.K2sCli().GetAddonsStatus(ctx)
				Expect(addonsStatus.IsAddonEnabled("viewer", "")).To(BeFalse())
				Expect(addonsStatus.IsAddonEnabled("dicom", "")).To(BeFalse())
				Expect(addonsStatus.IsAddonEnabled("ingress", "nginx")).To(BeFalse())
			})

			It("is in enabled state and pods are in running state", func(ctx context.Context) {
				suite.K2sCli().Run(ctx, "addons", "enable", "viewer", "-o")

				suite.Cluster().ExpectDeploymentToBeAvailable("viewerwebapp", "viewer")
				suite.Cluster().ExpectPodsUnderDeploymentReady(ctx, "app", "viewerwebapp", "viewer")

				addonsStatus := suite.K2sCli().GetAddonsStatus(ctx)
				Expect(addonsStatus.IsAddonEnabled("viewer", "")).To(BeTrue())
			})
			It("does NOT retrieve patient data from the Dicom addon", func(ctx context.Context) {
				url := "https://k2s.cluster.local/viewer/datasources/config.json"
<<<<<<< HEAD
				output := suite.Cli().ExecOrFail(ctx, "curl.exe", url, "-k", "-m", "5", "--retry", "10", "--retry-all-errors", "--retry-delay", "10", "--fail")
=======
				output := suite.Cli().ExecOrFail(ctx, "curl.exe", url, "-k", "-m", "5", "--retry", "10", "--fail")
>>>>>>> aa125b06
				// checking that the default datasource is DataFromAWS means that the patient data is NOT coming from the dicom addon
				Expect(output).To(ContainSubstring(`"defaultDataSourceName": "DataFromAWS"`))
			})
			It("Dicom addon is enabled", func(ctx context.Context) {
				suite.K2sCli().Run(ctx, "addons", "enable", "dicom", "-o")
				suite.Cluster().ExpectDeploymentToBeAvailable("dicom", "dicom")
				suite.Cluster().ExpectDeploymentToBeAvailable("mysql", "dicom")

				suite.Cluster().ExpectPodsUnderDeploymentReady(ctx, "app", "orthanc", "dicom")
				suite.Cluster().ExpectPodsUnderDeploymentReady(ctx, "app", "mysql", "dicom")

				addonsStatus := suite.K2sCli().GetAddonsStatus(ctx)
				Expect(addonsStatus.IsAddonEnabled("dicom", "")).To(BeTrue())
			})

			It("retrieves patient data from the Dicom addon", func(ctx context.Context) {
				url := "https://k2s.cluster.local/viewer/datasources/config.json"
				output := suite.Cli().ExecOrFail(ctx, "curl.exe", url, "-k", "-m", "5", "--retry", "10", "--retry-all-errors", "--retry-delay", "10", "--fail")
				// checking that the default datasource is dataFromDicomAddon
				Expect(output).To(ContainSubstring(`"defaultDataSourceName": "dataFromDicomAddon"`))
			})
			It("prints already-enabled message when enabling the addon again and exits with non-zero", func(ctx context.Context) {
				expectAddonToBeAlreadyEnabled(ctx)
			})

			It("prints the status", func(ctx context.Context) {
				expectStatusToBePrinted(ctx)
			})
		})

		When("Dicom addon is active but no ingress controller is configured", func() {
			BeforeAll(func(ctx context.Context) {
				// enable dicom addon
				suite.K2sCli().Run(ctx, "addons", "enable", "dicom", "-o")
				suite.Cluster().ExpectDeploymentToBeAvailable("dicom", "dicom")
				suite.Cluster().ExpectDeploymentToBeAvailable("mysql", "dicom")

				suite.Cluster().ExpectPodsUnderDeploymentReady(ctx, "app", "orthanc", "dicom")
				suite.Cluster().ExpectPodsUnderDeploymentReady(ctx, "app", "mysql", "dicom")

				addonsStatus := suite.K2sCli().GetAddonsStatus(ctx)
				Expect(addonsStatus.IsAddonEnabled("dicom", "")).To(BeTrue())
			})
			AfterAll(func(ctx context.Context) {
				portForwardingSession.Kill()

				suite.K2sCli().Run(ctx, "addons", "disable", "viewer", "-o")
				suite.Cluster().ExpectDeploymentToBeRemoved(ctx, "app", "viewerwebapp", "viewer")

				suite.K2sCli().Run(ctx, "addons", "disable", "dicom", "-o")
				suite.Cluster().ExpectDeploymentToBeRemoved(ctx, "app", "dicom", "dicom")
				suite.Cluster().ExpectDeploymentToBeRemoved(ctx, "app", "mysql", "dicom")

				addonsStatus := suite.K2sCli().GetAddonsStatus(ctx)
				Expect(addonsStatus.IsAddonEnabled("viewer", "")).To(BeFalse())
				Expect(addonsStatus.IsAddonEnabled("dicom", "")).To(BeFalse())
			})

			It("is in enabled state and pods are in running state", func(ctx context.Context) {
				suite.K2sCli().Run(ctx, "addons", "enable", "viewer", "-o")
				suite.Cluster().ExpectDeploymentToBeAvailable("viewerwebapp", "viewer")
				suite.Cluster().ExpectPodsUnderDeploymentReady(ctx, "app", "viewerwebapp", "viewer")

				addonsStatus := suite.K2sCli().GetAddonsStatus(ctx)
				Expect(addonsStatus.IsAddonEnabled("viewer", "")).To(BeTrue())
			})

			It("retrieves patient data from AWS", func(ctx context.Context) {
				kubectl := path.Join(suite.RootDir(), "bin", "kube", "kubectl.exe")
				portForwarding := exec.Command(kubectl, "-n", "viewer", "port-forward", "svc/viewerwebapp", "8443:80")
				portForwardingSession, _ = gexec.Start(portForwarding, GinkgoWriter, GinkgoWriter)

				url := "http://localhost:8443/viewer/datasources/config.json"
				output := suite.Cli().ExecOrFail(ctx, "curl.exe", url, "-k", "-m", "5", "--retry", "10", "--retry-all-errors", "--retry-delay", "10", "--fail")
				// checking that the default datasource is DataFromAWS
				Expect(output).To(ContainSubstring(`"defaultDataSourceName": "DataFromAWS"`))
			})

			It("prints already-enabled message when enabling the addon again and exits with non-zero", func(ctx context.Context) {
				expectAddonToBeAlreadyEnabled(ctx)
			})

			It("prints the status", func(ctx context.Context) {
				expectStatusToBePrinted(ctx)
			})
		})

		When("Neither Dicom addon nor any ingress controller is active before, Dicom addon gets activated later", func() {
			AfterAll(func(ctx context.Context) {
				portForwardingSession.Kill()
				suite.K2sCli().Run(ctx, "addons", "disable", "viewer", "-o")
				suite.Cluster().ExpectDeploymentToBeRemoved(ctx, "app", "viewerwebapp", "viewer")

				suite.K2sCli().Run(ctx, "addons", "disable", "dicom", "-o")
				suite.Cluster().ExpectDeploymentToBeRemoved(ctx, "app", "dicom", "dicom")
				suite.Cluster().ExpectDeploymentToBeRemoved(ctx, "app", "mysql", "dicom")

				addonsStatus := suite.K2sCli().GetAddonsStatus(ctx)
				Expect(addonsStatus.IsAddonEnabled("viewer", "")).To(BeFalse())
				Expect(addonsStatus.IsAddonEnabled("dicom", "")).To(BeFalse())
			})

			It("is in enabled state and pods are in running state", func(ctx context.Context) {
				suite.K2sCli().Run(ctx, "addons", "enable", "viewer", "-o")

				suite.Cluster().ExpectDeploymentToBeAvailable("viewerwebapp", "viewer")
				suite.Cluster().ExpectPodsUnderDeploymentReady(ctx, "app", "viewerwebapp", "viewer")

				addonsStatus := suite.K2sCli().GetAddonsStatus(ctx)
				Expect(addonsStatus.IsAddonEnabled("viewer", "")).To(BeTrue())
			})
			It("does NOT retrieve patient data from the Dicom addon", func(ctx context.Context) {
				kubectl := path.Join(suite.RootDir(), "bin", "kube", "kubectl.exe")
				portForwarding := exec.Command(kubectl, "-n", "viewer", "port-forward", "svc/viewerwebapp", "8443:80")
				portForwardingSession, _ = gexec.Start(portForwarding, GinkgoWriter, GinkgoWriter)

				url := "http://localhost:8443/viewer/datasources/config.json"
<<<<<<< HEAD
				output := suite.Cli().ExecOrFail(ctx, "curl.exe", url, "-k", "-m", "5", "--retry", "10", "--retry-all-errors", "--retry-delay", "10", "--fail")
=======
				output := suite.Cli().ExecOrFail(ctx, "curl.exe", url, "-k", "-m", "5", "--retry", "10", "--fail")
>>>>>>> aa125b06
				// checking that the default datasource is DataFromAWS means that the patient data is NOT coming from the dicom addon
				Expect(output).To(ContainSubstring(`"defaultDataSourceName": "DataFromAWS"`))
				portForwardingSession.Kill()
			})
			It("Dicom addon is enabled", func(ctx context.Context) {
				suite.K2sCli().Run(ctx, "addons", "enable", "dicom", "-o")
				suite.Cluster().ExpectDeploymentToBeAvailable("dicom", "dicom")
				suite.Cluster().ExpectDeploymentToBeAvailable("mysql", "dicom")

				suite.Cluster().ExpectPodsUnderDeploymentReady(ctx, "app", "orthanc", "dicom")
				suite.Cluster().ExpectPodsUnderDeploymentReady(ctx, "app", "mysql", "dicom")

				addonsStatus := suite.K2sCli().GetAddonsStatus(ctx)
				Expect(addonsStatus.IsAddonEnabled("dicom", "")).To(BeTrue())
			})

			It("still retrieves patient data from AWS", func(ctx context.Context) {
				kubectl := path.Join(suite.RootDir(), "bin", "kube", "kubectl.exe")
				portForwarding := exec.Command(kubectl, "-n", "viewer", "port-forward", "svc/viewerwebapp", "8443:80")
				portForwardingSession, _ = gexec.Start(portForwarding, GinkgoWriter, GinkgoWriter)

				url := "http://localhost:8443/viewer/datasources/config.json"
				output := suite.Cli().ExecOrFail(ctx, "curl.exe", url, "-k", "-m", "5", "--retry", "10", "--retry-all-errors", "--retry-delay", "10", "--fail")
				// checking that the default datasource is still DataFromAWS
				Expect(output).To(ContainSubstring(`"defaultDataSourceName": "DataFromAWS"`))
			})

			It("prints already-enabled message when enabling the addon again and exits with non-zero", func(ctx context.Context) {
				expectAddonToBeAlreadyEnabled(ctx)
			})

			It("prints the status", func(ctx context.Context) {
				expectStatusToBePrinted(ctx)
			})
		})
	})
})

func expectAddonToBeAlreadyEnabled(ctx context.Context) {
	output := suite.K2sCli().RunWithExitCode(ctx, k2s.ExitCodeFailure, "addons", "enable", "viewer")

	Expect(output).To(ContainSubstring("already enabled"))
}

func expectStatusToBePrinted(ctx context.Context) {
	output := suite.K2sCli().Run(ctx, "addons", "status", "viewer")

	Expect(output).To(SatisfyAll(
		MatchRegexp("ADDON STATUS"),
		MatchRegexp(`Addon .+viewer.+ is .+enabled.+`),
		MatchRegexp("The viewer is working"),
	))

	output = suite.K2sCli().Run(ctx, "addons", "status", "viewer", "-o", "json")

	var status status.AddonPrintStatus

	Expect(json.Unmarshal([]byte(output), &status)).To(Succeed())

	Expect(status.Name).To(Equal("viewer"))
	Expect(status.Error).To(BeNil())
	Expect(status.Enabled).NotTo(BeNil())
	Expect(*status.Enabled).To(BeTrue())
	Expect(status.Props).NotTo(BeNil())
	Expect(status.Props).To(ContainElements(
		SatisfyAll(
			HaveField("Name", "IsViewerRunning"),
			HaveField("Value", true),
			HaveField("Okay", gstruct.PointTo(BeTrue())),
			HaveField("Message", gstruct.PointTo(ContainSubstring("The viewer is working")))),
	))
}<|MERGE_RESOLUTION|>--- conflicted
+++ resolved
@@ -91,6 +91,7 @@
 
 				suite.Cluster().ExpectDeploymentToBeRemoved(ctx, "app", "viewerwebapp", "viewer")
 
+
 				addonsStatus := suite.K2sCli().GetAddonsStatus(ctx)
 				Expect(addonsStatus.IsAddonEnabled("viewer", "")).To(BeFalse())
 			})
@@ -256,11 +257,7 @@
 
 			It("retrieves patient data from the Dicom addon", func(ctx context.Context) {
 				url := "https://k2s.cluster.local/viewer/datasources/config.json"
-<<<<<<< HEAD
-				output := suite.Cli().ExecOrFail(ctx, "curl.exe", url, "-k", "-m", "5", "--retry", "10", "--retry-all-errors", "--retry-delay", "10", "--fail")
-=======
-				output := suite.Cli().ExecOrFail(ctx, "curl.exe", url, "-k", "-m", "5", "--retry", "10", "--fail")
->>>>>>> aa125b06
+				output := suite.Cli().ExecOrFail(ctx, "curl.exe", url, "-k", "-m", "5", "--retry", "10", "--retry-all-errors", "--retry-delay", "10", "--fail")
 				// checking that the default datasource is dataFromDicomAddon means that the patient data is coming from the dicom addon
 				Expect(output).To(ContainSubstring(`"defaultDataSourceName": "dataFromDicomAddon"`))
 			})
@@ -382,11 +379,7 @@
 			})
 			It("does NOT retrieve patient data from the Dicom addon", func(ctx context.Context) {
 				url := "https://k2s.cluster.local/viewer/datasources/config.json"
-<<<<<<< HEAD
-				output := suite.Cli().ExecOrFail(ctx, "curl.exe", url, "-k", "-m", "5", "--retry", "10", "--retry-all-errors", "--retry-delay", "10", "--fail")
-=======
-				output := suite.Cli().ExecOrFail(ctx, "curl.exe", url, "-k", "-m", "5", "--retry", "10", "--fail")
->>>>>>> aa125b06
+				output := suite.Cli().ExecOrFail(ctx, "curl.exe", url, "-k", "-m", "5", "--retry", "10", "--retry-all-errors", "--retry-delay", "10", "--fail")
 				// checking that the default datasource is DataFromAWS means that the patient data is NOT coming from the dicom addon
 				Expect(output).To(ContainSubstring(`"defaultDataSourceName": "DataFromAWS"`))
 			})
@@ -484,6 +477,7 @@
 				suite.Cluster().ExpectDeploymentToBeRemoved(ctx, "app", "dicom", "dicom")
 				suite.Cluster().ExpectDeploymentToBeRemoved(ctx, "app", "mysql", "dicom")
 
+
 				addonsStatus := suite.K2sCli().GetAddonsStatus(ctx)
 				Expect(addonsStatus.IsAddonEnabled("viewer", "")).To(BeFalse())
 				Expect(addonsStatus.IsAddonEnabled("dicom", "")).To(BeFalse())
@@ -504,11 +498,7 @@
 				portForwardingSession, _ = gexec.Start(portForwarding, GinkgoWriter, GinkgoWriter)
 
 				url := "http://localhost:8443/viewer/datasources/config.json"
-<<<<<<< HEAD
-				output := suite.Cli().ExecOrFail(ctx, "curl.exe", url, "-k", "-m", "5", "--retry", "10", "--retry-all-errors", "--retry-delay", "10", "--fail")
-=======
-				output := suite.Cli().ExecOrFail(ctx, "curl.exe", url, "-k", "-m", "5", "--retry", "10", "--fail")
->>>>>>> aa125b06
+				output := suite.Cli().ExecOrFail(ctx, "curl.exe", url, "-k", "-m", "5", "--retry", "10", "--retry-all-errors", "--retry-delay", "10", "--fail")
 				// checking that the default datasource is DataFromAWS means that the patient data is NOT coming from the dicom addon
 				Expect(output).To(ContainSubstring(`"defaultDataSourceName": "DataFromAWS"`))
 				portForwardingSession.Kill()
@@ -580,4 +570,4 @@
 			HaveField("Okay", gstruct.PointTo(BeTrue())),
 			HaveField("Message", gstruct.PointTo(ContainSubstring("The viewer is working")))),
 	))
-}+}
