// SPDX-FileCopyrightText: © 2024 Siemens Healthineers AG
//
// SPDX-License-Identifier: MIT

module github.com/siemens-healthineers/k2s

go 1.25.0

require (
	github.com/Microsoft/hcsshim v0.13.0
	github.com/Microsoft/windows-container-networking v0.3.1
	github.com/alecthomas/units v0.0.0-20240927000941-0f3dac36c52b
	github.com/cloudflare/cfssl v1.6.5
	github.com/containernetworking/cni v1.3.0
	github.com/elazarl/goproxy v1.7.2
	github.com/failsafe-go/failsafe-go v0.8.5
	github.com/gentlemanautomaton/windevice v0.0.0-20250112023717-77498d8a77fe
	github.com/gin-gonic/gin v1.11.0
	github.com/go-logr/logr v1.4.3
	github.com/google/uuid v1.6.0
	github.com/hectane/go-acl v0.0.0-20230122075934-ca0b05cb1adb
	github.com/kdomanski/iso9660 v0.4.0
	github.com/onsi/ginkgo/v2 v2.26.0
	github.com/onsi/gomega v1.38.2
	github.com/ory/hydra-client-go v1.11.8
	github.com/pkg/errors v0.9.1
	github.com/pkg/sftp v1.13.9
	github.com/pterm/pterm v0.12.82
	github.com/samber/lo v1.52.0
	github.com/samber/slog-multi v1.5.0
	github.com/santhosh-tekuri/jsonschema/v5 v5.3.1
	github.com/shirou/gopsutil/v3 v3.24.5
	github.com/spf13/cobra v1.10.1
	github.com/spf13/pflag v1.0.10
	github.com/spf13/viper v1.21.0
	github.com/stretchr/testify v1.11.1
<<<<<<< HEAD
	golang.org/x/crypto v0.42.0
	golang.org/x/sys v0.37.0
	golang.org/x/term v0.35.0
=======
	golang.org/x/crypto v0.43.0
	golang.org/x/sys v0.37.0
	golang.org/x/term v0.36.0
>>>>>>> bb2355eb
	golang.org/x/text v0.30.0
	gopkg.in/yaml.v2 v2.4.0
	gopkg.in/yaml.v3 v3.0.1
	k8s.io/api v0.34.1
	k8s.io/apimachinery v0.34.1
	k8s.io/client-go v0.34.1
	sigs.k8s.io/e2e-framework v0.3.0
)

require (
	atomicgo.dev/cursor v0.2.0 // indirect
	atomicgo.dev/keyboard v0.2.9 // indirect
	atomicgo.dev/schedule v0.1.0 // indirect
	github.com/Masterminds/semver/v3 v3.4.0 // indirect
	github.com/Microsoft/go-winio v0.6.2 // indirect
	github.com/bits-and-blooms/bitset v1.20.0 // indirect
	github.com/blang/semver v3.5.1+incompatible // indirect
	github.com/bytedance/sonic v1.14.0 // indirect
	github.com/bytedance/sonic/loader v0.3.0 // indirect
	github.com/cloudwego/base64x v0.1.6 // indirect
	github.com/containerd/cgroups/v3 v3.0.5 // indirect
	github.com/containerd/console v1.0.5 // indirect
	github.com/containerd/errdefs v1.0.0 // indirect
	github.com/containerd/errdefs/pkg v0.3.0 // indirect
	github.com/containerd/go-runc v1.0.0 // indirect
	github.com/containerd/typeurl/v2 v2.2.3 // indirect
	github.com/davecgh/go-spew v1.1.2-0.20180830191138-d8f796af33cc // indirect
	github.com/emicklei/go-restful/v3 v3.12.2 // indirect
	github.com/evanphx/json-patch/v5 v5.6.0 // indirect
	github.com/fsnotify/fsnotify v1.9.0 // indirect
	github.com/fxamacker/cbor/v2 v2.9.0 // indirect
	github.com/gabriel-vasile/mimetype v1.4.8 // indirect
	github.com/gentlemanautomaton/winguid v0.0.0-20250403232820-a284bb765ec0 // indirect
	github.com/gin-contrib/sse v1.1.0 // indirect
	github.com/go-ole/go-ole v1.3.0 // indirect
	github.com/go-openapi/jsonpointer v0.21.0 // indirect
	github.com/go-openapi/jsonreference v0.20.2 // indirect
	github.com/go-openapi/swag v0.23.0 // indirect
	github.com/go-playground/locales v0.14.1 // indirect
	github.com/go-playground/universal-translator v0.18.1 // indirect
	github.com/go-playground/validator/v10 v10.27.0 // indirect
	github.com/go-task/slim-sprig/v3 v3.0.0 // indirect
	github.com/go-viper/mapstructure/v2 v2.4.0 // indirect
	github.com/goccy/go-json v0.10.2 // indirect
	github.com/goccy/go-yaml v1.18.0 // indirect
	github.com/gogo/protobuf v1.3.2 // indirect
	github.com/golang/groupcache v0.0.0-20241129210726-2c02b8208cf8 // indirect
	github.com/google/gnostic-models v0.7.0 // indirect
	github.com/google/go-cmp v0.7.0 // indirect
	github.com/google/pprof v0.0.0-20250820193118-f64d9cf942d6 // indirect
	github.com/gookit/color v1.5.4 // indirect
	github.com/gorilla/websocket v1.5.4-0.20250319132907-e064f32e3674 // indirect
	github.com/hashicorp/errwrap v1.0.0 // indirect
	github.com/hashicorp/go-multierror v1.0.0 // indirect
	github.com/inconshreveable/mousetrap v1.1.0 // indirect
	github.com/influxdata/tdigest v0.0.1 // indirect
	github.com/josharian/intern v1.0.0 // indirect
	github.com/json-iterator/go v1.1.12 // indirect
	github.com/klauspost/cpuid/v2 v2.3.0 // indirect
	github.com/kr/fs v0.1.0 // indirect
	github.com/leodido/go-urn v1.4.0 // indirect
	github.com/lithammer/fuzzysearch v1.1.8 // indirect
	github.com/lufia/plan9stats v0.0.0-20250317134145-8bc96cf8fc35 // indirect
	github.com/mailru/easyjson v0.7.7 // indirect
	github.com/mattn/go-isatty v0.0.20 // indirect
	github.com/mattn/go-runewidth v0.0.16 // indirect
	github.com/moby/spdystream v0.5.0 // indirect
	github.com/modern-go/concurrent v0.0.0-20180306012644-bacd9c7ef1dd // indirect
	github.com/modern-go/reflect2 v1.0.3-0.20250322232337-35a7c28c31ee // indirect
	github.com/munnerz/goautoneg v0.0.0-20191010083416-a7dc8b61c822 // indirect
	github.com/mxk/go-flowrate v0.0.0-20140419014527-cca7078d478f // indirect
	github.com/opencontainers/runtime-spec v1.2.0 // indirect
	github.com/opencontainers/runtime-tools v0.0.0-20190313075039-7125f1d443b0 // indirect
	github.com/opencontainers/selinux v1.10.0 // indirect
	github.com/pelletier/go-toml/v2 v2.2.4 // indirect
	github.com/pmezard/go-difflib v1.0.1-0.20181226105442-5d4384ee4fb2 // indirect
	github.com/power-devops/perfstat v0.0.0-20240221224432-82ca36839d55 // indirect
	github.com/quic-go/qpack v0.5.1 // indirect
	github.com/quic-go/quic-go v0.54.0 // indirect
	github.com/rivo/uniseg v0.4.7 // indirect
	github.com/sagikazarmark/locafero v0.11.0 // indirect
	github.com/samber/slog-common v0.19.0 // indirect
	github.com/shoenig/go-m1cpu v0.1.6 // indirect
	github.com/sirupsen/logrus v1.9.3 // indirect
	github.com/sourcegraph/conc v0.3.1-0.20240121214520-5f936abd7ae8 // indirect
	github.com/spf13/afero v1.15.0 // indirect
	github.com/spf13/cast v1.10.0 // indirect
	github.com/stretchr/objx v0.5.2 // indirect
	github.com/subosito/gotenv v1.6.0 // indirect
	github.com/syndtr/gocapability v0.0.0-20200815063812-42c35b437635 // indirect
	github.com/tklauser/go-sysconf v0.3.15 // indirect
	github.com/tklauser/numcpus v0.10.0 // indirect
	github.com/twitchyliquid64/golang-asm v0.15.1 // indirect
	github.com/ugorji/go/codec v1.3.0 // indirect
	github.com/vishvananda/netns v0.0.5 // indirect
	github.com/x448/float16 v0.8.4 // indirect
	github.com/xeipuuv/gojsonpointer v0.0.0-20190905194746-02993c407bfb // indirect
	github.com/xeipuuv/gojsonreference v0.0.0-20180127040603-bd5ef7bd5415 // indirect
	github.com/xeipuuv/gojsonschema v1.1.0 // indirect
	github.com/xo/terminfo v0.0.0-20220910002029-abceb7e1c41e // indirect
	github.com/yusufpapurcu/wmi v1.2.4 // indirect
	go.opencensus.io v0.24.0 // indirect
	go.uber.org/atomic v1.11.0 // indirect
	go.uber.org/automaxprocs v1.6.0 // indirect
	go.uber.org/mock v0.5.0 // indirect
	go.uber.org/multierr v1.11.0 // indirect
	go.yaml.in/yaml/v2 v2.4.2 // indirect
	go.yaml.in/yaml/v3 v3.0.4 // indirect
	golang.org/x/arch v0.20.0 // indirect
	golang.org/x/exp v0.0.0-20250819193227-8b4c13bb791b // indirect
	golang.org/x/mod v0.28.0 // indirect
	golang.org/x/net v0.45.0 // indirect
	golang.org/x/oauth2 v0.30.0 // indirect
	golang.org/x/sync v0.17.0 // indirect
	golang.org/x/time v0.9.0 // indirect
	golang.org/x/tools v0.37.0 // indirect
	google.golang.org/genproto/googleapis/rpc v0.0.0-20250818200422-3122310a409c // indirect
	google.golang.org/grpc v1.75.0 // indirect
	google.golang.org/protobuf v1.36.9 // indirect
	gopkg.in/evanphx/json-patch.v4 v4.12.0 // indirect
	gopkg.in/inf.v0 v0.9.1 // indirect
	k8s.io/klog/v2 v2.130.1 // indirect
	k8s.io/kube-openapi v0.0.0-20250710124328-f3f2b991d03b // indirect
	k8s.io/utils v0.0.0-20250604170112-4c0f3b243397 // indirect
	sigs.k8s.io/controller-runtime v0.15.1 // indirect
	sigs.k8s.io/json v0.0.0-20241014173422-cfa47c3a1cc8 // indirect
	sigs.k8s.io/randfill v1.0.0 // indirect
	sigs.k8s.io/structured-merge-diff/v6 v6.3.0 // indirect
	sigs.k8s.io/yaml v1.6.0 // indirect
)<|MERGE_RESOLUTION|>--- conflicted
+++ resolved
@@ -34,15 +34,9 @@
 	github.com/spf13/pflag v1.0.10
 	github.com/spf13/viper v1.21.0
 	github.com/stretchr/testify v1.11.1
-<<<<<<< HEAD
-	golang.org/x/crypto v0.42.0
-	golang.org/x/sys v0.37.0
-	golang.org/x/term v0.35.0
-=======
 	golang.org/x/crypto v0.43.0
 	golang.org/x/sys v0.37.0
 	golang.org/x/term v0.36.0
->>>>>>> bb2355eb
 	golang.org/x/text v0.30.0
 	gopkg.in/yaml.v2 v2.4.0
 	gopkg.in/yaml.v3 v3.0.1
