--- conflicted
+++ resolved
@@ -34,11 +34,7 @@
 	github.com/spf13/pflag v1.0.10
 	github.com/spf13/viper v1.21.0
 	github.com/stretchr/testify v1.11.1
-<<<<<<< HEAD
-	golang.org/x/crypto v0.42.0
-=======
 	golang.org/x/crypto v0.43.0
->>>>>>> bb2355eb
 	golang.org/x/sys v0.37.0
 	golang.org/x/term v0.36.0
 	golang.org/x/text v0.30.0
