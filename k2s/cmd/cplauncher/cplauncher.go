--- conflicted
+++ resolved
@@ -520,10 +520,7 @@
 	var logsKeep int
 	var logMaxAgeStr string
 	var waitTree bool
-<<<<<<< HEAD
 	var legacyInject bool
-=======
->>>>>>> 25d364b9
 
 	versionFlag := cli.NewVersionFlag(cliName)
 
@@ -595,14 +592,10 @@
 		fmt.Fprintf(os.Stderr, "failed to setup logger: %v\n", err)
 		os.Exit(1)
 	}
-<<<<<<< HEAD
 	defer func() {
 		logFile.Sync() // ensure all buffered logs written before close
 		logFile.Close()
 	}()
-=======
-	defer logFile.Close()
->>>>>>> 25d364b9
 	slog.Debug("logger initialized", "logFile", logFile.Name(), "compartmentRaw", compartment, "verbosity", verbosity, "args", os.Args)
 	slog.Info("startup configuration",
 		"requestedCompartment", compartment,
@@ -821,7 +814,6 @@
 	defer procCloseHandle.Call(uintptr(pi.Thread))
 
 	if !noInject {
-<<<<<<< HEAD
 		injectionMethod := "stealth (NtCreateThreadEx)"
 		if legacyInject {
 			injectionMethod = "legacy (CreateRemoteThread)"
@@ -835,10 +827,6 @@
 		} else {
 			base, err = injectDLLStealth(pi.Process, dll)
 		}
-=======
-		slog.Debug("injection start", "dll", dll, "export", exportName, "selfEnv", selfEnv)
-		base, err := injectDLL(pi.Process, dll)
->>>>>>> 25d364b9
 		if err != nil {
 			slog.Error("dll injection failed", "error", err, "dll", dll, "method", injectionMethod)
 			dumpRecentErrorLines(logFilePath, 20)
@@ -945,7 +933,6 @@
 	var exitCode uint32
 	procGetExitCodeProcess.Call(uintptr(pi.Process), uintptr(unsafe.Pointer(&exitCode)))
 	slog.Debug("primary process exited", "pid", pi.ProcessId, "exitCode", exitCode)
-<<<<<<< HEAD
 	// If job tracking requested, poll accounting info until job empties instead of blocking indefinitely
 	if waitTree && jobHandle != 0 {
 		poll := 500 * time.Millisecond
@@ -968,24 +955,6 @@
 				lastActive = acct.ActiveProcesses
 			}
 			time.Sleep(poll)
-=======
-	// If job tracking requested, wait until all job processes (descendants) also exit
-	if waitTree && jobHandle != 0 {
-		slog.Info("waiting for remaining job processes", "pid", pi.ProcessId)
-		syscall.WaitForSingleObject(jobHandle, syscall.INFINITE)
-		// Query job accounting info to report how many processes participated
-		var acct JOBOBJECT_BASIC_ACCOUNTING_INFORMATION
-		rAcct, _, eAcct := procQueryInformationJobObject.Call(uintptr(jobHandle), uintptr(JobObjectBasicAccountingInformation), uintptr(unsafe.Pointer(&acct)), uintptr(unsafe.Sizeof(acct)), 0)
-		if rAcct == 0 {
-			slog.Warn("QueryInformationJobObject accounting failed", "error", eAcct)
-			slog.Info("job processes complete", "pid", pi.ProcessId)
-		} else {
-			slog.Info("job processes complete", "pid", pi.ProcessId,
-				"totalProcesses", acct.TotalProcesses,
-				"activeProcessesAtQuery", acct.ActiveProcesses,
-				"terminatedProcesses", acct.TotalTerminatedProcesses,
-				"pageFaults", acct.TotalPageFaultCount)
->>>>>>> 25d364b9
 		}
 		procCloseHandle.Call(uintptr(jobHandle))
 	}
