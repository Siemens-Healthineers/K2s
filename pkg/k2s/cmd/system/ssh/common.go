--- conflicted
+++ resolved
@@ -17,27 +17,6 @@
 	"k8s.io/klog/v2"
 )
 
-<<<<<<< HEAD
-const cmdExecuteFormat = "%s -Command \"%s\""
-
-var sshExecFunc func(proc string) = func(proc string) {
-	sshCmd := exec.Command(proc)
-	sshCmd.Stdin = os.Stdin
-	sshCmd.Stdout = os.Stdout
-	sshCmd.Stderr = os.Stderr
-	sshCmd.Run()
-}
-
-var cmdOverSshExecFunc func(cmd string) = func(cmd string) {
-	psexecutor.ExecutePowershellScript(cmd, psexecutor.ExecOptions{NoProgress: true})
-}
-
-var k2sInstallDirProviderFunc = func() string {
-	return utils.GetInstallationDirectory()
-}
-
-=======
->>>>>>> 24689db9
 type commandHandler interface {
 	Handle(cmd string) error
 }
@@ -67,10 +46,10 @@
 	}
 
 	cmdOverSshExecFunc func(baseCmd, cmd string) error = func(baseCmd, cmd string) error {
-		cmdResult, err := utils.ExecutePsWithStructuredResult[*common.CmdResult](
+		cmdResult, err := psexecutor.ExecutePsWithStructuredResult[*common.CmdResult](
 			baseCmd,
 			"CmdResult",
-			utils.ExecOptions{NoProgress: true},
+			psexecutor.ExecOptions{NoProgress: true},
 			"-Command",
 			fmt.Sprintf("\"%s\"", cmd))
 		if err != nil {
