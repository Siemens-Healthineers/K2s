<!--
SPDX-FileCopyrightText: © 2023 Siemens Healthcare GmbH

SPDX-License-Identifier: MIT
-->

# dashboard

## Introduction

The `dashboard` addon provides a Kubernetes Dashboard which is a general purpose, web-based UI for Kubernetes clusters. It allows users to manage applications runing in the cluster and troubleshoot them, as well as manage the cluster itself.

## Getting started

The Kubernetes dashboard can be enabled using the k2s CLI by running the following command:

```
k2s addons enable dashboard
```

### Intergration with metrics addon

By enabling the metrics addon, the dashboard addon can present the collected metrics in the dashboard UI.

The following commands enable the metrics addon and the dashboard addon:

```
k2s addons enable metrics
k2s addons enable dashboard
```

The metrics addon can be enabled while enabling the dashboard addon using the following command:

```
k2s addons enable dashboard --enable-metrics
```

### Integration with ingress nginx and ingress traefik addons

The dashboard addon can be integrated with either the ingress nginx or the ingress traefik addon so that it can be exposed outside the cluster.

For example, the dashboard can be enabled along with ingress traefik addon using the following command:

```
k2s addons enable dashboard --ingress traefik
```

_Note:_ The above command shall enable the ingress traefik addon if it is not enabled.

## Accessing the dashboard

The dashboard UI can be accessed via the following methods.

### Access using ingress

<<<<<<< HEAD
To access dashboard via ingress, the ingress nginx or the ingress traefik addon has to be enabled.
Once the addons are enabled, the dashboard UI can be accessed at the following link:
<https://k2s.cluster.local/dashboard/>
=======
To access dashboard via ingress, the ingress nginx or the ingress traefik addon has to enabled.
Once the addons are enabled, then the dashboard UI can be accessed at the following links:
<https://k2s.cluster.local/dashboard/> (with HTTP using http://.. instead of https://..)
>>>>>>> ca22be8f

### Access using port-forwarding

To access dashboard via port-forwarding, the following command can be executed:

```
kubectl -n kubernetes-dashboard port-forward svc/kubernetes-dashboard 8443:443
```

In this case, the dashboard UI can be accessed at the following link: <https://localhost:8443>

_Note:_ It is not important to use port 8443 during port-forwarding. Any available port can be used.

### Login to dashboard

When the dashboard UI is opened in the browser, please press the **Skip** button. This allows the users to begin using the dashboard without generating the access token or using the KUBECONFIG file for login.

## Disable dashboard

The dashboard can be disabled using the k2s CLI by running the following command:

```
k2s addons disable dashboard
```

_Note:_ The above command will only disable dashboard addon. If other addons were enabled while enabling the dashboard addon, they will not be disabled.

## Further Reading

- Kubernetes Dashboard Docs on GitHub: <https://github.com/kubernetes/dashboard/tree/master/docs><|MERGE_RESOLUTION|>--- conflicted
+++ resolved
@@ -53,15 +53,8 @@
 
 ### Access using ingress
 
-<<<<<<< HEAD
 To access dashboard via ingress, the ingress nginx or the ingress traefik addon has to be enabled.
-Once the addons are enabled, the dashboard UI can be accessed at the following link:
-<https://k2s.cluster.local/dashboard/>
-=======
-To access dashboard via ingress, the ingress nginx or the ingress traefik addon has to enabled.
-Once the addons are enabled, then the dashboard UI can be accessed at the following links:
-<https://k2s.cluster.local/dashboard/> (with HTTP using http://.. instead of https://..)
->>>>>>> ca22be8f
+Once the addons are enabled, the dashboard UI can be accessed at the following link: https://k2s.cluster.local/dashboard/
 
 ### Access using port-forwarding
 
