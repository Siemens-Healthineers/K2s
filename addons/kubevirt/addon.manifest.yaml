--- conflicted
+++ resolved
@@ -8,45 +8,6 @@
   name: kubevirt
   description: Manage VM workloads with k2s
 spec:
-<<<<<<< HEAD
-  offline_usage:
-    linux:
-      repos: []
-      deb:
-        - fuse3
-        - qemu-system
-        - libvirt-clients
-        - libvirt-daemon-system
-      curl:
-        - url: https://github.com/kubevirt/kubevirt/releases/download/v0.58.0/virtctl-v0.58.0-linux-amd64
-          destination: /usr/local/bin/virtctl
-      additionalImages:
-        - quay.io/kubevirt/virt-api:v0.58.0
-        - quay.io/kubevirt/virt-controller:v0.58.0
-        - quay.io/kubevirt/virt-launcher:v0.58.0
-        - quay.io/kubevirt/virt-handler:v0.58.0
-    windows:
-      curl:
-        - url: https://releases.pagure.org/virt-viewer/virt-viewer-x64-11.0-1.0.msi
-          destination: bin\virt-viewer-x64-11.0-1.0.msi
-        - url: https://github.com/kubevirt/kubevirt/releases/download/v0.58.0/virtctl-v0.58.0-windows-amd64.exe
-          destination: bin\virtctl.exe
-  commands:
-    enable:
-      cli:
-        examples:
-          - cmd: k2s addons enable kubevirt
-            comment: Enable kubevirt in k2s
-      script:
-        subPath: Enable.ps1
-    disable:
-      cli:
-        examples:
-          - cmd: k2s addons disable kubevirt
-            comment: Disable addon kubevirt in K2s
-      script:
-        subPath: Disable.ps1
-=======
   implementations:
     - name: kubevirt
       description: Manage VM workloads with k2s
@@ -75,11 +36,6 @@
       commands:
         enable:
           cli:
-            flags:
-              - name: proxy
-                shorthand: p
-                default: ""
-                description: HTTP Proxy
             examples:
               - cmd: k2s addons enable kubevirt
                 comment: Enable kubevirt in k2s
@@ -87,14 +43,10 @@
                 comment: Enable kubevirt in k2s with proxy
           script:
             subPath: Enable.ps1
-            parameterMappings:
-              - cliFlagName: proxy
-                scriptParameterName: Proxy
         disable:
           cli:
             examples:
               - cmd: k2s addons disable kubevirt
                 comment: Disable addon kubevirt in K2s
           script:
-            subPath: Disable.ps1
->>>>>>> 5ab90bce
+            subPath: Disable.ps1