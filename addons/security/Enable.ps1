# SPDX-FileCopyrightText: © 2024 Siemens Healthineers AG
#
# SPDX-License-Identifier: MIT

#Requires -RunAsAdministrator

<#
.SYNOPSIS
Installs secure communication

.DESCRIPTION
Enables secure communication into and inside the cluster. This includes:
- certificate provisioning and renewal, for TLS termination and service meshes

.EXAMPLE
Enable security in k2s
powershell <installation folder>\addons\security\Enable.ps1
#>

[CmdletBinding(SupportsShouldProcess = $true)]
Param (
	[parameter(Mandatory = $false, HelpMessage = 'Enable ingress addon')]
	[ValidateSet('nginx', 'traefik')]
	[string] $Ingress = 'nginx',
	[parameter(Mandatory = $false, HelpMessage = 'HTTP proxy if available')]
	[string] $Proxy,
	[parameter(Mandatory = $false, HelpMessage = 'Security type setting')]
	[ValidateSet('basic', 'enhanced')]
	[string] $Type = 'basic',
	[parameter(Mandatory = $false, HelpMessage = 'Show all logs in terminal')]
	[switch] $ShowLogs = $false,
	[parameter(Mandatory = $false, HelpMessage = 'JSON config object to override preceeding parameters')]
	[pscustomobject] $Config,
	[parameter(Mandatory = $false, HelpMessage = 'If set to true, will encode and send result as structured data to the CLI.')]
	[switch] $EncodeStructuredOutput,
	[parameter(Mandatory = $false, HelpMessage = 'Message type of the encoded structure; applies only if EncodeStructuredOutput was set to $true')]
	[string] $MessageType,
	[parameter(Mandatory = $false, HelpMessage = 'Omit hydra and login implementation')]
	[switch] $OmitHydra,
	[parameter(Mandatory = $false, HelpMessage = 'Omit keycloak and use external oauth2 provider')]
	[switch] $OmitKeycloak
)
$infraModule = "$PSScriptRoot/../../lib/modules/k2s/k2s.infra.module/k2s.infra.module.psm1"
$clusterModule = "$PSScriptRoot/../../lib/modules/k2s/k2s.cluster.module/k2s.cluster.module.psm1"
$nodeModule = "$PSScriptRoot\..\..\lib\modules\k2s\k2s.node.module\k2s.node.module.psm1"
$addonsModule = "$PSScriptRoot\..\addons.module.psm1"
$securityModule = "$PSScriptRoot\security.module.psm1"

# TODO: Remove cross referencing once the code clones are removed and use the central module for these functions.
$loggingModule = "$PSScriptRoot\..\logging\logging.module.psm1"

Import-Module $infraModule, $clusterModule, $nodeModule, $addonsModule, $securityModule, $loggingModule
Import-Module PKI;

Initialize-Logging -ShowLogs:$ShowLogs

$Proxy = Get-OrUpdateProxyServer -Proxy:$Proxy

Write-Log 'Checking cluster status' -Console

# get addon name from folder path
$addonName = Get-AddonNameFromFolderPath -BaseFolderPath $PSScriptRoot

$systemError = Test-SystemAvailability -Structured
if ($systemError) {
	if ($EncodeStructuredOutput -eq $true) {
		Send-ToCli -MessageType $MessageType -Message @{Error = $systemError }
		return
	}

	Write-Log $systemError.Message -Error
	exit 1
}

if ((Test-IsAddonEnabled -Addon ([pscustomobject] @{Name = 'security' })) -eq $true) {
	$errMsg = "Addon 'security' is already enabled, nothing to do."

	if ($EncodeStructuredOutput -eq $true) {
		$err = New-Error -Severity Warning -Code (Get-ErrCodeAddonAlreadyEnabled) -Message $errMsg
		Send-ToCli -MessageType $MessageType -Message @{Error = $err }
		return
	}

	Write-Log $errMsg -Error
	exit 1
}

$setupInfo = Get-SetupInfo
if ($setupInfo.Name -ne 'k2s') {
	$err = New-Error -Severity Warning -Code (Get-ErrCodeWrongSetupType) -Message "Addon 'security' can only be enabled for 'k2s' setup type."
	Send-ToCli -MessageType $MessageType -Message @{Error = $err }
	return
}

if (Confirm-EnhancedSecurityOn($Type)) {
	$ReleaseId = (Get-ItemProperty 'HKLM:\SOFTWARE\Microsoft\Windows NT\CurrentVersion').CurrentBuild
	if ($ReleaseId -lt 20348 ) {
		Write-Log "enhanced security needs at the moment minimal Windows Version 20348, you have $ReleaseId"
		throw "[PREREQ-FAILED] Windows release $ReleaseId is not usable for enhanced for now, please use basic security instead."
	}
}

try {
	Write-Log 'Downloading cert-manager files' -Console
	$manifest = Get-FromYamlFile -Path "$PSScriptRoot\addon.manifest.yaml"
	$k2sRoot = "$PSScriptRoot\..\.."
	$windowsCurlPackages = $manifest.spec.implementations[0].offline_usage.windows.curl
	if ($windowsCurlPackages) {
		foreach ($package in $windowsCurlPackages) {
			$destination = $package.destination
			$destination = "$k2sRoot\$destination"
			if (!(Test-Path $destination)) {
				$url = $package.url
				Invoke-DownloadFile $destination $url $true -ProxyToUse $Proxy
			}
			else {
				Write-Log "File $destination already exists. Skipping download."
			}
		}
	}

	Write-Log 'Installing cert-manager' -Console
	$certManagerConfig = Get-CertManagerConfig
	(Invoke-Kubectl -Params 'apply', '-f', $certManagerConfig).Output | Write-Log

	Write-Log 'Waiting for cert-manager APIs to be ready, be patient!' -Console
	$certManagerStatus = Wait-ForCertManagerAvailable

	if ($certManagerStatus -ne $true) {
		$errMsg = "cert-manager is not ready. Please use cmctl.exe to investigate.`nInstallation of 'security' addon failed."
		if ($EncodeStructuredOutput -eq $true) {
			$err = New-Error -Code (Get-ErrCodeAddonEnableFailed) -Message $errMsg
			Send-ToCli -MessageType $MessageType -Message @{Error = $err }
			return
		}

		Write-Log $errMsg -Error
		throw $errMsg
	}

	Write-Log 'Configuring CA ClusterIssuer' -Console
	$caIssuerConfig = Get-CAIssuerConfig
	(Invoke-Kubectl -Params 'apply', '-f', $caIssuerConfig).Output | Write-Log

	Write-Log 'Waiting for CA root certificate to be created' -Console
	$caCreated = Wait-ForCARootCertificate
	if ($caCreated -ne $true) {
		$errMsg = "CA root certificate 'ca-issuer-root-secret' not found.`nInstallation of 'security' addon failed."
		if ($EncodeStructuredOutput -eq $true) {
			$err = New-Error -Code (Get-ErrCodeAddonEnableFailed) -Message $errMsg
			Send-ToCli -MessageType $MessageType -Message @{Error = $err }
			return
		}

		Write-Log $errMsg -Error
		throw $errMsg
	}

	Write-Log 'Renewing old Certificates using the new CA Issuer' -Console
	Update-CertificateResources

	Write-Log 'Importing CA root certificate to trusted authorities of your computer' -Console
	$b64secret = (Invoke-Kubectl -Params '-n', 'cert-manager', 'get', 'secrets', 'ca-issuer-root-secret', '-o', 'jsonpath', '--template', '{.data.ca\.crt}').Output
	$tempFile = New-TemporaryFile
	$certLocationStore = Get-TrustedRootStoreLocation
	[Text.Encoding]::Utf8.GetString([Convert]::FromBase64String($b64secret)) | Out-File -Encoding utf8 -FilePath $tempFile.FullName -Force
	$params = @{
		FilePath          = $tempFile.FullName
		CertStoreLocation = $certLocationStore
	}
	Import-Certificate @params
	Remove-Item -Path $tempFile.FullName -Force

	Write-Log 'Checking for availability of Ingress Controller' -Console
	$cmctlExe = "$(Get-KubeBinPath)\cmctl.exe"
	if (Test-NginxIngressControllerAvailability) {
		$activeIngress = 'nginx'
		Write-Log 'Update TLS certificate for k2s.cluster.local' -Console
		&$cmctlExe renew k2s-cluster-local-tls -n ingress-nginx
	}
	elseif (Test-TraefikIngressControllerAvailability) {
		$activeIngress = 'traefik'
		Write-Log 'Update TLS certificate for k2s.cluster.local' -Console
		&$cmctlExe renew k2s-cluster-local-tls -n ingress-traefik
	}
	else {
		#Enable required ingress addon
		Write-Log "No Ingress controller found in the cluster, enabling $Ingress controller" -Console
		Enable-IngressAddon -Ingress:$Ingress
		$activeIngress = $Ingress
	}

	# Keycloak and Hydra setup (conditional)
	if (-not $OmitKeycloak) {
		Write-Log 'Installing keycloak and db' -Console
		$keyCloakPostgresYaml = Get-KeyCloakPostgresConfig
		(Invoke-Kubectl -Params 'apply', '-f', $keyCloakPostgresYaml).Output | Write-Log
		$keyCloakYaml = Get-KeyCloakConfig
		(Invoke-Kubectl -Params 'apply', '-f', $keyCloakYaml).Output | Write-Log
		Write-Log 'Waiting for postgresql pods to be available' -Console
		Wait-ForKeyCloakPostgresqlAvailable
		Write-Log 'Waiting for keycloak pods to be available' -Console
		$keycloakPodStatus = Wait-ForKeyCloakAvailable
		Write-Log 'Waiting after keycloak pod is available' -Console

		$oauth2ProxyYaml = Get-OAuth2ProxyConfig
		# Update must be invoked to enable ingress for security before applying the oauth2-proxy
		&"$PSScriptRoot\Update.ps1"
		(Invoke-Kubectl -Params 'apply', '-f', $oauth2ProxyYaml).Output | Write-Log
		Write-Log 'Waiting for oauth2-proxy pods to be available' -Console
		$oauth2ProxyPodStatus = Wait-ForOauth2ProxyAvailable
		if (-not $OmitHydra) {
			Write-Log 'Hydra and login implementation is set up (not omitted).' -Console
			# Enable Windows Users for Keycloak
			$winSecurityStatus = $true
			if ($keycloakPodStatus -eq $true -and $oauth2ProxyPodStatus -eq $true) {
				if ($setupInfo.LinuxOnly -eq $false) {
					$winSecurityStatus = Enable-WindowsSecurityDeployments
				} else {
					Write-Log 'Skipping Windows security deployment because of Linux only setup'
				}
			}
		}
	} else {
		Write-Log 'Omitting Keycloak setup as per flag.' -Console
		$keycloakPodStatus = $true
		if (-not $OmitHydra ) {
			Write-Log 'Using Hydra as OIDC provider for oauth2-proxy' -Console
				if ($keycloakPodStatus -eq $true) {
					if ($setupInfo.LinuxOnly -eq $false) {
						$winSecurityStatus = Enable-WindowsSecurityDeployments	
						$oauth2ProxyYaml = Get-OAuth2ProxyHydraConfig
						# Update must be invoked to enable ingress for security before applying the oauth2-proxy
						&"$PSScriptRoot\Update.ps1"
						(Invoke-Kubectl -Params 'apply', '-f', $oauth2ProxyYaml).Output | Write-Log
						Write-Log 'Waiting for oauth2-proxy pods to be available' -Console
						$oauth2ProxyPodStatus = Wait-ForOauth2ProxyAvailable
				} else {
					Write-Log 'Skipping Windows security deployment because of Linux only setup'
				}
			}
		} else {
			$oauth2ProxyPodStatus = $true
			Write-Log 'Omitting keycloak and hydra. Please be aware that no identity provider is running' -Console
			Write-Log 'ALL calls will be forwarded to the server without authentication and/or authorization!!!' -Console
		}
	}

	# Hydra/login setup (conditional)
	if (-not $OmitHydra) {
		# Check if all security pods are available
		if ($keycloakPodStatus -ne $true -or $oauth2ProxyPodStatus -ne $true -or $winSecurityStatus -ne $true) {
			$errMsg = "All security pods could not become ready. Please use kubectl describe for more details.`nInstallation of security addon failed."
			if ($EncodeStructuredOutput -eq $true) {
				$err = New-Error -Code (Get-ErrCodeAddonEnableFailed) -Message $errMsg
				Send-ToCli -MessageType $MessageType -Message @{Error = $err }
				return
			}
			Write-Log $errMsg -Error
			throw $errMsg
		}
	} else {
		Write-Log 'Omitting hydra and login implementation as per flag.' -Console
	}

	# Enhanced Security is on
	if (Confirm-EnhancedSecurityOn($Type)) {

		# Download linkerd
		Write-Log 'Downloading linkerd executable' -Console
		$manifest = Get-FromYamlFile -Path "$PSScriptRoot\addon.manifest.yaml"
		$k2sRoot = "$PSScriptRoot\..\.."
		$windowsLinkerdPackages = $manifest.spec.implementations[0].offline_usage.windows.linkerd
		if ($windowsLinkerdPackages) {
			foreach ($package in $windowsLinkerdPackages) {
				$destination = $package.destination
				$destination = "$k2sRoot\$destination"
				if (!(Test-Path $destination)) {
					$url = $package.url
					Invoke-DownloadFile $destination $url $true -ProxyToUse $Proxy
				}
				else {
					Write-Log "File $destination already exists. Skipping download."
				}
			}
		}

		# generate linkerd config
		Write-Log 'Creating linkerd config files' -Console
		$clinkerdExe = "$(Get-KubeBinPath)\linkerd.exe"
		$linkerdYaml = Get-LinkerdConfigDirectory
		# generate the CRDs
		& $clinkerdExe install --ignore-cluster --crds 2> $null | Out-File -FilePath $linkerdYaml\linkerd-crds-gen.yaml -Encoding utf8
		# generate the other resources
		# add this line for debug infos
		# --ignore-cluster --disable-heartbeat --proxy-log-level "debug,linkerd=debug,hickory=error"  `
		& $clinkerdExe install  `
--ignore-cluster --disable-heartbeat  `
--proxy-memory-limit 100Mi  `
--default-inbound-policy "all-authenticated"  `
--set "identity.externalCA=true"  `
--set "identity.issuer.scheme=kubernetes.io/tls"  `
--set "proxy.await=false"  `
--set "proxy.image.name=shsk2s.azurecr.io/linkerd/proxy"  `
<<<<<<< HEAD
--set "proxyInit.image.name=shsk2s.azurecr.io/linkerd/proxy-init" 2> $null | Out-File -FilePath $linkerdYaml\linkerd-gen.yaml -Encoding utf8

		# cleanup linkerd resources
		(Get-Content $linkerdYaml\linkerd-crds-gen.yaml) -replace '[^\x20-\x7E\r\n]', '' | Set-Content $linkerdYaml\linkerd-crds.yaml
		(Get-Content $linkerdYaml\linkerd-gen.yaml) -replace '[^\x20-\x7E\r\n]', '' | Set-Content $linkerdYaml\linkerd.yaml
		# remove downloaded files
		Remove-Item -Path $linkerdYaml\linkerd-crds-gen.yaml -Force
		Remove-Item -Path $linkerdYaml\linkerd-gen.yaml -Force

		# create linkerd namespace
		Write-Log 'Creating linkerd namespace' -Console
		(Invoke-Kubectl -Params 'create', 'namespace', 'linkerd').Output | Write-Log

		# create cni config for access, these needs to be created before installing linkerd
		Write-Log 'Creating client config file for CNI access' -Console
		$linkerdYamlCNI = Get-LinkerdConfigCNI
		(Invoke-Kubectl -Params 'apply', '-f', $linkerdYamlCNI).Output | Write-Log
		Write-Log 'Generate kubeconfig for CNI plugin based on service account' -Console
		Initialize-ConfigFileForCNI

		# install trust manager
		Write-Log 'Install trust manager' -Console
		$linkerdYamlTrustManager = Get-LinkerdConfigTrustManager
		(Invoke-Kubectl -Params 'apply', '-f', $linkerdYamlTrustManager).Output | Write-Log
		Write-Log 'Waiting for trust manager pods to be available' -Console
		$trustManagerPodStatus = Wait-ForTrustManagerAvailable
		if ($trustManagerPodStatus -ne $true) {
			$errMsg = "All trust manager pods could not become ready. Please use kubectl describe for more details.`nInstallation of security addon failed."
			if ($EncodeStructuredOutput -eq $true) {
				$err = New-Error -Code (Get-ErrCodeAddonEnableFailed) -Message $errMsg
				Send-ToCli -MessageType $MessageType -Message @{Error = $err }
				return
			}

			Write-Log $errMsg -Error
			throw $errMsg
		}

		# install cert-manager addons
		Write-Log 'Install trust manager and cert-manager resources, creating bundle' -Console
		$linkerdYamlCertManager = Get-LinkerdConfigCertManager
		(Invoke-Kubectl -Params 'apply', '-f', $linkerdYamlCertManager).Output | Write-Log

		# wait for secret linkerd-trust-anchor to be available
		Write-Log 'Waiting for secret linkerd-trust-anchor to be available' -Console
		$secretStatus = Wait-ForK8sSecret -SecretName 'linkerd-trust-anchor' -Namespace 'cert-manager'
		if ($secretStatus -ne $true) {
			$errMsg = "Secret linkerd-trust-anchor not available. Please use kubectl describe for more details.`nInstallation of security addon failed."
			if ($EncodeStructuredOutput -eq $true) {
				$err = New-Error -Code (Get-ErrCodeAddonEnableFailed) -Message $errMsg
				Send-ToCli -MessageType $MessageType -Message @{Error = $err }
				return
			}

			Write-Log $errMsg -Error
			throw $errMsg
		}
		# create previous ancher secret
		Write-Log 'Create previous anchor secret' -Console
		$secretYaml = kubectl get secret -n cert-manager linkerd-trust-anchor -o yaml | Out-String
		$modifiedYaml = $secretYaml -replace 'linkerd-trust-anchor', 'linkerd-previous-anchor'
		$filteredYamlLines = $modifiedYaml.Split("`n") | Where-Object {
			$_ -notmatch '^\s*(resourceVersion|uid):'
		}
		$filteredYaml = $filteredYamlLines -join "`n"
		$filteredYaml | kubectl apply -f -

		# install linkerd
		$linkerdYamlCRDs = Get-LinkerdConfigDirectory
		(Invoke-Kubectl -Params 'apply', '-k', $linkerdYamlCRDs).Output | Write-Log
		Write-Log 'Waiting for linkerd pods to be available' -Console
		$linkerdPodStatus = Wait-ForLinkerdAvailable
		if ($linkerdPodStatus -ne $true) {
			$errMsg = "All linkerd pods could not become ready. Please use kubectl describe for more details.`nInstallation of security addon failed."
			if ($EncodeStructuredOutput -eq $true) {
				$err = New-Error -Code (Get-ErrCodeAddonEnableFailed) -Message $errMsg
				Send-ToCli -MessageType $MessageType -Message @{Error = $err }
				return
			}

			Write-Log $errMsg -Error
			throw $errMsg
		}

		# update basic security pods: redis, oauth2-proxy, keycloak to be part of the service mesh
		Write-Log "Updating redis to be part of service mesh" -Console
		$annotations1 = '{\"spec\":{\"template\":{\"metadata\":{\"annotations\":{\"linkerd.io/inject\":\"enabled\",\"config.linkerd.io/opaque-ports\":\"6379\"}}}}}'
		(Invoke-Kubectl -Params 'patch', 'deployment', 'redis', '-n', 'security', '-p', $annotations1).Output | Write-Log
		if (-not $OmitKeycloak) {
			$annotations2 = '{\"spec\":{\"template\":{\"metadata\":{\"annotations\":{\"linkerd.io/inject\":\"enabled\",\"config.linkerd.io/opaque-ports\":\"6379\"}}}}}'
			(Invoke-Kubectl -Params 'patch', 'deployment', 'oauth2-proxy', '-n', 'security', '-p', $annotations2).Output | Write-Log
			$annotations3 = '{\"spec\":{\"template\":{\"metadata\":{\"annotations\":{\"linkerd.io/inject\":\"enabled\",\"config.linkerd.io/skip-outbound-ports\":\"4444\"}}}}}'
			(Invoke-Kubectl -Params 'patch', 'deployment', 'keycloak', '-n', 'security', '-p', $annotations3).Output | Write-Log
			$annotations4 = '{\"spec\":{\"template\":{\"metadata\":{\"annotations\":{\"linkerd.io/inject\":\"enabled\",\"config.linkerd.io/opaque-ports\":\"5432\"}}}}}'
			(Invoke-Kubectl -Params 'patch', 'deployment', 'postgresql', '-n', 'security', '-p', $annotations4).Output | Write-Log
		}
		# wait for pods to be ready
		Write-Log 'Waiting for security pods to be ready' -Console
		(Invoke-Kubectl -Params 'rollout', 'status', 'deployment', '-n', 'security', '--timeout', '60s').Output | Write-Log
	}
=======
--set "proxyInit.image.name=shsk2s.azurecr.io/linkerd/proxy-init" 2> $null | Out-File -FilePath $linkerdYaml\linkerd-gen.yaml -Encoding utf8 

        # cleanup linkerd resources
        (Get-Content $linkerdYaml\linkerd-crds-gen.yaml) -replace '[^\x20-\x7E\r\n]', '' | Set-Content $linkerdYaml\linkerd-crds.yaml
        (Get-Content $linkerdYaml\linkerd-gen.yaml) -replace '[^\x20-\x7E\r\n]', '' | Set-Content $linkerdYaml\linkerd.yaml
        # remove downloaded files
        Remove-Item -Path $linkerdYaml\linkerd-crds-gen.yaml -Force
        Remove-Item -Path $linkerdYaml\linkerd-gen.yaml -Force

        # create linkerd namespace
        Write-Log 'Creating linkerd namespace' -Console
        (Invoke-Kubectl -Params 'create', 'namespace', 'linkerd').Output | Write-Log

        # create cni config for access, these needs to be created before installing linkerd
        Write-Log 'Creating client config file for CNI access' -Console
        $linkerdYamlCNI = Get-LinkerdConfigCNI
        (Invoke-Kubectl -Params 'apply', '-f', $linkerdYamlCNI).Output | Write-Log
        Write-Log 'Generate kubeconfig for CNI plugin based on service account' -Console
        Initialize-ConfigFileForCNI

        # install trust manager
        Write-Log 'Install trust manager' -Console
        $linkerdYamlTrustManager = Get-LinkerdConfigTrustManager
        (Invoke-Kubectl -Params 'apply', '-f', $linkerdYamlTrustManager).Output | Write-Log
        Write-Log 'Waiting for trust manager pods to be available' -Console
        $trustManagerPodStatus = Wait-ForTrustManagerAvailable
        if ($trustManagerPodStatus -ne $true) {
            $errMsg = "All trust manager pods could not become ready. Please use kubectl describe for more details.`nInstallation of security addon failed."
            if ($EncodeStructuredOutput -eq $true) {
                $err = New-Error -Code (Get-ErrCodeAddonEnableFailed) -Message $errMsg
                Send-ToCli -MessageType $MessageType -Message @{Error = $err }
                return
            }
    
            Write-Log $errMsg -Error
            throw $errMsg
        }

        # install cert-manager addons
        Write-Log 'Install trust manager and cert-manager resources, creating bundle' -Console
        $linkerdYamlCertManager = Get-LinkerdConfigCertManager
        (Invoke-Kubectl -Params 'apply', '-f', $linkerdYamlCertManager).Output | Write-Log

        # wait for secret linkerd-trust-anchor to be available
        Write-Log 'Waiting for secret linkerd-trust-anchor to be available' -Console
        $secretStatus = Wait-ForK8sSecret -SecretName 'linkerd-trust-anchor' -Namespace 'cert-manager' 
        if ($secretStatus -ne $true) {
            $errMsg = "Secret linkerd-trust-anchor not available. Please use kubectl describe for more details.`nInstallation of security addon failed."
            if ($EncodeStructuredOutput -eq $true) {
                $err = New-Error -Code (Get-ErrCodeAddonEnableFailed) -Message $errMsg
                Send-ToCli -MessageType $MessageType -Message @{Error = $err }
                return
            }
    
            Write-Log $errMsg -Error
            throw $errMsg
        }
        # create previous ancher secret
        Write-Log 'Create previous anchor secret' -Console
        $kubeToolsPath = Get-KubeToolsPath
        $secretYaml = &"$kubeToolsPath\kubectl.exe" get secret -n cert-manager linkerd-trust-anchor -o yaml | Out-String
        $modifiedYaml = $secretYaml -replace 'linkerd-trust-anchor', 'linkerd-previous-anchor'
        $filteredYamlLines = $modifiedYaml.Split("`n") | Where-Object {
            $_ -notmatch '^\s*(resourceVersion|uid):'
        }
        $filteredYaml = $filteredYamlLines -join "`n"
        $filteredYaml | &"$kubeToolsPath\kubectl.exe" apply -f -
        
        # install linkerd
        $linkerdYamlCRDs = Get-LinkerdConfigDirectory
        (Invoke-Kubectl -Params 'apply', '-k', $linkerdYamlCRDs).Output | Write-Log
        Write-Log 'Waiting for linkerd pods to be available' -Console
        $linkerdPodStatus = Wait-ForLinkerdAvailable
        if ($linkerdPodStatus -ne $true) {
            $errMsg = "All linkerd pods could not become ready. Please use kubectl describe for more details.`nInstallation of security addon failed."
            if ($EncodeStructuredOutput -eq $true) {
                $err = New-Error -Code (Get-ErrCodeAddonEnableFailed) -Message $errMsg
                Send-ToCli -MessageType $MessageType -Message @{Error = $err }
                return
            }
    
            Write-Log $errMsg -Error
            throw $errMsg
        }    
        
        # update basic security pods: redis, oauth2-proxy, keycloak to be part of the service mesh
        Write-Log "Updating redis to be part of service mesh" -Console 
        $annotations1 = '{\"spec\":{\"template\":{\"metadata\":{\"annotations\":{\"linkerd.io/inject\":\"enabled\",\"config.linkerd.io/opaque-ports\":\"6379\"}}}}}'
        (Invoke-Kubectl -Params 'patch', 'deployment', 'redis', '-n', 'security', '-p', $annotations1).Output | Write-Log
        $annotations2 = '{\"spec\":{\"template\":{\"metadata\":{\"annotations\":{\"linkerd.io/inject\":\"enabled\",\"config.linkerd.io/opaque-ports\":\"6379\"}}}}}'
        (Invoke-Kubectl -Params 'patch', 'deployment', 'oauth2-proxy', '-n', 'security', '-p', $annotations2).Output | Write-Log
        $annotations3 = '{\"spec\":{\"template\":{\"metadata\":{\"annotations\":{\"linkerd.io/inject\":\"enabled\",\"config.linkerd.io/skip-outbound-ports\":\"4444\"}}}}}'
        (Invoke-Kubectl -Params 'patch', 'deployment', 'keycloak', '-n', 'security', '-p', $annotations3).Output | Write-Log
        $annotations4 = '{\"spec\":{\"template\":{\"metadata\":{\"annotations\":{\"linkerd.io/inject\":\"enabled\",\"config.linkerd.io/opaque-ports\":\"5432\"}}}}}'
        (Invoke-Kubectl -Params 'patch', 'deployment', 'postgresql', '-n', 'security', '-p', $annotations4).Output | Write-Log

        # wait for pods to be ready
        Write-Log 'Waiting for security pods to be ready' -Console
        (Invoke-Kubectl -Params 'rollout', 'status', 'deployment', '-n', 'security', '--timeout', '60s').Output | Write-Log
    }
>>>>>>> d4460732
}
catch {
	Write-Log 'Exception happened during enable of addon' -Console
	$errMsg = $_.Exception.Message
	if ($EncodeStructuredOutput -eq $true) {
		$err = New-Error -Code (Get-ErrCodeAddonEnableFailed) -Message $errMsg
		Send-ToCli -MessageType $MessageType -Message @{Error = $err }
	}
	Write-Log 'Please run the k2s addons disable ... cmd and start again' -Console
	exit 1
}
finally {
	# write marker for enhanced security
	if (Confirm-EnhancedSecurityOn($Type)) {
		Save-LinkerdMarkerConfig
	}
}

Add-AddonToSetupJson -Addon ([pscustomobject] @{Name = 'security' })

# if security addon is enabled, than adapt other addons
# Important is that update is called at the end because addons check state of security addon
Update-Addons -AddonName $addonName

Write-Log 'Installation of security finished.' -Console

Write-SecurityUsageForUser
Write-SecurityWarningForUser

if ($EncodeStructuredOutput -eq $true) {
	Send-ToCli -MessageType $MessageType -Message @{Error = $null }
}<|MERGE_RESOLUTION|>--- conflicted
+++ resolved
@@ -302,7 +302,6 @@
 --set "identity.issuer.scheme=kubernetes.io/tls"  `
 --set "proxy.await=false"  `
 --set "proxy.image.name=shsk2s.azurecr.io/linkerd/proxy"  `
-<<<<<<< HEAD
 --set "proxyInit.image.name=shsk2s.azurecr.io/linkerd/proxy-init" 2> $null | Out-File -FilePath $linkerdYaml\linkerd-gen.yaml -Encoding utf8
 
 		# cleanup linkerd resources
@@ -362,13 +361,14 @@
 		}
 		# create previous ancher secret
 		Write-Log 'Create previous anchor secret' -Console
-		$secretYaml = kubectl get secret -n cert-manager linkerd-trust-anchor -o yaml | Out-String
+        $kubeToolsPath = Get-KubeToolsPath
+		$secretYaml = &"$kubeToolsPath\kubectl.exe" get secret -n cert-manager linkerd-trust-anchor -o yaml | Out-String
 		$modifiedYaml = $secretYaml -replace 'linkerd-trust-anchor', 'linkerd-previous-anchor'
 		$filteredYamlLines = $modifiedYaml.Split("`n") | Where-Object {
 			$_ -notmatch '^\s*(resourceVersion|uid):'
 		}
 		$filteredYaml = $filteredYamlLines -join "`n"
-		$filteredYaml | kubectl apply -f -
+		$filteredYaml | &"$kubeToolsPath\kubectl.exe" apply -f -
 
 		# install linkerd
 		$linkerdYamlCRDs = Get-LinkerdConfigDirectory
@@ -403,108 +403,6 @@
 		Write-Log 'Waiting for security pods to be ready' -Console
 		(Invoke-Kubectl -Params 'rollout', 'status', 'deployment', '-n', 'security', '--timeout', '60s').Output | Write-Log
 	}
-=======
---set "proxyInit.image.name=shsk2s.azurecr.io/linkerd/proxy-init" 2> $null | Out-File -FilePath $linkerdYaml\linkerd-gen.yaml -Encoding utf8 
-
-        # cleanup linkerd resources
-        (Get-Content $linkerdYaml\linkerd-crds-gen.yaml) -replace '[^\x20-\x7E\r\n]', '' | Set-Content $linkerdYaml\linkerd-crds.yaml
-        (Get-Content $linkerdYaml\linkerd-gen.yaml) -replace '[^\x20-\x7E\r\n]', '' | Set-Content $linkerdYaml\linkerd.yaml
-        # remove downloaded files
-        Remove-Item -Path $linkerdYaml\linkerd-crds-gen.yaml -Force
-        Remove-Item -Path $linkerdYaml\linkerd-gen.yaml -Force
-
-        # create linkerd namespace
-        Write-Log 'Creating linkerd namespace' -Console
-        (Invoke-Kubectl -Params 'create', 'namespace', 'linkerd').Output | Write-Log
-
-        # create cni config for access, these needs to be created before installing linkerd
-        Write-Log 'Creating client config file for CNI access' -Console
-        $linkerdYamlCNI = Get-LinkerdConfigCNI
-        (Invoke-Kubectl -Params 'apply', '-f', $linkerdYamlCNI).Output | Write-Log
-        Write-Log 'Generate kubeconfig for CNI plugin based on service account' -Console
-        Initialize-ConfigFileForCNI
-
-        # install trust manager
-        Write-Log 'Install trust manager' -Console
-        $linkerdYamlTrustManager = Get-LinkerdConfigTrustManager
-        (Invoke-Kubectl -Params 'apply', '-f', $linkerdYamlTrustManager).Output | Write-Log
-        Write-Log 'Waiting for trust manager pods to be available' -Console
-        $trustManagerPodStatus = Wait-ForTrustManagerAvailable
-        if ($trustManagerPodStatus -ne $true) {
-            $errMsg = "All trust manager pods could not become ready. Please use kubectl describe for more details.`nInstallation of security addon failed."
-            if ($EncodeStructuredOutput -eq $true) {
-                $err = New-Error -Code (Get-ErrCodeAddonEnableFailed) -Message $errMsg
-                Send-ToCli -MessageType $MessageType -Message @{Error = $err }
-                return
-            }
-    
-            Write-Log $errMsg -Error
-            throw $errMsg
-        }
-
-        # install cert-manager addons
-        Write-Log 'Install trust manager and cert-manager resources, creating bundle' -Console
-        $linkerdYamlCertManager = Get-LinkerdConfigCertManager
-        (Invoke-Kubectl -Params 'apply', '-f', $linkerdYamlCertManager).Output | Write-Log
-
-        # wait for secret linkerd-trust-anchor to be available
-        Write-Log 'Waiting for secret linkerd-trust-anchor to be available' -Console
-        $secretStatus = Wait-ForK8sSecret -SecretName 'linkerd-trust-anchor' -Namespace 'cert-manager' 
-        if ($secretStatus -ne $true) {
-            $errMsg = "Secret linkerd-trust-anchor not available. Please use kubectl describe for more details.`nInstallation of security addon failed."
-            if ($EncodeStructuredOutput -eq $true) {
-                $err = New-Error -Code (Get-ErrCodeAddonEnableFailed) -Message $errMsg
-                Send-ToCli -MessageType $MessageType -Message @{Error = $err }
-                return
-            }
-    
-            Write-Log $errMsg -Error
-            throw $errMsg
-        }
-        # create previous ancher secret
-        Write-Log 'Create previous anchor secret' -Console
-        $kubeToolsPath = Get-KubeToolsPath
-        $secretYaml = &"$kubeToolsPath\kubectl.exe" get secret -n cert-manager linkerd-trust-anchor -o yaml | Out-String
-        $modifiedYaml = $secretYaml -replace 'linkerd-trust-anchor', 'linkerd-previous-anchor'
-        $filteredYamlLines = $modifiedYaml.Split("`n") | Where-Object {
-            $_ -notmatch '^\s*(resourceVersion|uid):'
-        }
-        $filteredYaml = $filteredYamlLines -join "`n"
-        $filteredYaml | &"$kubeToolsPath\kubectl.exe" apply -f -
-        
-        # install linkerd
-        $linkerdYamlCRDs = Get-LinkerdConfigDirectory
-        (Invoke-Kubectl -Params 'apply', '-k', $linkerdYamlCRDs).Output | Write-Log
-        Write-Log 'Waiting for linkerd pods to be available' -Console
-        $linkerdPodStatus = Wait-ForLinkerdAvailable
-        if ($linkerdPodStatus -ne $true) {
-            $errMsg = "All linkerd pods could not become ready. Please use kubectl describe for more details.`nInstallation of security addon failed."
-            if ($EncodeStructuredOutput -eq $true) {
-                $err = New-Error -Code (Get-ErrCodeAddonEnableFailed) -Message $errMsg
-                Send-ToCli -MessageType $MessageType -Message @{Error = $err }
-                return
-            }
-    
-            Write-Log $errMsg -Error
-            throw $errMsg
-        }    
-        
-        # update basic security pods: redis, oauth2-proxy, keycloak to be part of the service mesh
-        Write-Log "Updating redis to be part of service mesh" -Console 
-        $annotations1 = '{\"spec\":{\"template\":{\"metadata\":{\"annotations\":{\"linkerd.io/inject\":\"enabled\",\"config.linkerd.io/opaque-ports\":\"6379\"}}}}}'
-        (Invoke-Kubectl -Params 'patch', 'deployment', 'redis', '-n', 'security', '-p', $annotations1).Output | Write-Log
-        $annotations2 = '{\"spec\":{\"template\":{\"metadata\":{\"annotations\":{\"linkerd.io/inject\":\"enabled\",\"config.linkerd.io/opaque-ports\":\"6379\"}}}}}'
-        (Invoke-Kubectl -Params 'patch', 'deployment', 'oauth2-proxy', '-n', 'security', '-p', $annotations2).Output | Write-Log
-        $annotations3 = '{\"spec\":{\"template\":{\"metadata\":{\"annotations\":{\"linkerd.io/inject\":\"enabled\",\"config.linkerd.io/skip-outbound-ports\":\"4444\"}}}}}'
-        (Invoke-Kubectl -Params 'patch', 'deployment', 'keycloak', '-n', 'security', '-p', $annotations3).Output | Write-Log
-        $annotations4 = '{\"spec\":{\"template\":{\"metadata\":{\"annotations\":{\"linkerd.io/inject\":\"enabled\",\"config.linkerd.io/opaque-ports\":\"5432\"}}}}}'
-        (Invoke-Kubectl -Params 'patch', 'deployment', 'postgresql', '-n', 'security', '-p', $annotations4).Output | Write-Log
-
-        # wait for pods to be ready
-        Write-Log 'Waiting for security pods to be ready' -Console
-        (Invoke-Kubectl -Params 'rollout', 'status', 'deployment', '-n', 'security', '--timeout', '60s').Output | Write-Log
-    }
->>>>>>> d4460732
 }
 catch {
 	Write-Log 'Exception happened during enable of addon' -Console
