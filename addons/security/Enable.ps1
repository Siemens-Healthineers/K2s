# SPDX-FileCopyrightText: © 2023 Siemens Healthcare GmbH
#
# SPDX-License-Identifier: MIT

#Requires -RunAsAdministrator

<#
.SYNOPSIS
Installs secure communication

.DESCRIPTION
Enables secure communication into and inside the cluster. This includes:
- certificate provisioning and renewal, for TLS termination and service meshes

.EXAMPLE
Enable security in k2s
powershell <installation folder>\addons\security\Enable.ps1
#>

[CmdletBinding(SupportsShouldProcess = $true)]
Param (
<<<<<<< HEAD
    [parameter(Mandatory = $false, HelpMessage = 'Enable Ingress-Nginx Addon')]
    [ValidateSet('ingress-nginx', 'traefik')]
    [string] $Ingress = 'ingress-nginx',
=======
    [parameter(Mandatory = $false, HelpMessage = 'Enable ingress addon')]
    [ValidateSet('nginx', 'traefik')]
    [string] $Ingress = 'nginx',
    [parameter(Mandatory = $false, HelpMessage = 'HTTP proxy if available')]
    [string] $Proxy,
>>>>>>> 5ab90bce
    [parameter(Mandatory = $false, HelpMessage = 'Show all logs in terminal')]
    [switch] $ShowLogs = $false,
    [parameter(Mandatory = $false, HelpMessage = 'JSON config object to override preceeding parameters')]
    [pscustomobject] $Config,
    [parameter(Mandatory = $false, HelpMessage = 'If set to true, will encode and send result as structured data to the CLI.')]
    [switch] $EncodeStructuredOutput,
    [parameter(Mandatory = $false, HelpMessage = 'Message type of the encoded structure; applies only if EncodeStructuredOutput was set to $true')]
    [string] $MessageType
)
$infraModule = "$PSScriptRoot/../../lib/modules/k2s/k2s.infra.module/k2s.infra.module.psm1"
$clusterModule = "$PSScriptRoot/../../lib/modules/k2s/k2s.cluster.module/k2s.cluster.module.psm1"
$nodeModule = "$PSScriptRoot\..\..\lib\modules\k2s\k2s.node.module\k2s.node.module.psm1"
$addonsModule = "$PSScriptRoot\..\addons.module.psm1"
$securityModule = "$PSScriptRoot\security.module.psm1"

# TODO: Remove cross referencing once the code clones are removed and use the central module for these functions.
$loggingModule = "$PSScriptRoot\..\logging\logging.module.psm1"

Import-Module $infraModule, $clusterModule, $nodeModule, $addonsModule, $securityModule, $loggingModule
Import-Module PKI;

Initialize-Logging -ShowLogs:$ShowLogs

Write-Log 'Checking cluster status' -Console

$systemError = Test-SystemAvailability -Structured
if ($systemError) {
    if ($EncodeStructuredOutput -eq $true) {
        Send-ToCli -MessageType $MessageType -Message @{Error = $systemError }
        return
    }

    Write-Log $systemError.Message -Error
    exit 1
}

if ((Test-IsAddonEnabled -Addon ([pscustomobject] @{Name = 'security' })) -eq $true) {
    $errMsg = "Addon 'security' is already enabled, nothing to do."

    if ($EncodeStructuredOutput -eq $true) {
        $err = New-Error -Severity Warning -Code (Get-ErrCodeAddonAlreadyEnabled) -Message $errMsg
        Send-ToCli -MessageType $MessageType -Message @{Error = $err }
        return
    }
    
    Write-Log $errMsg -Error
    exit 1
}

Write-Log 'Downloading cert-manager files' -Console
$manifest = Get-FromYamlFile -Path "$PSScriptRoot\addon.manifest.yaml"
$k2sRoot = "$PSScriptRoot\..\.."
$windowsCurlPackages = $manifest.spec.implementations[0].offline_usage.windows.curl
if ($windowsCurlPackages) {
    foreach ($package in $windowsCurlPackages) {
        $destination = $package.destination
        $destination = "$k2sRoot\$destination"
        if (!(Test-Path $destination)) {
            $url = $package.url
            Invoke-DownloadFile $destination $url $true
        }
        else {
            Write-Log "File $destination already exists. Skipping download."
        }
    }
}

Write-Log 'Installing cert-manager' -Console
$certManagerConfig = Get-CertManagerConfig
(Invoke-Kubectl -Params 'apply', '-f', $certManagerConfig).Output | Write-Log

Write-Log 'Waiting for cert-manager APIs to be ready, be patient!' -Console
$certManagerStatus = Wait-ForCertManagerAvailable

if ($certManagerStatus -ne $true) {
    $errMsg = "cert-manager is not ready. Please use cmctl.exe to investigate.`nInstallation of 'security' addon failed."
    if ($EncodeStructuredOutput -eq $true) {
        $err = New-Error -Code (Get-ErrCodeAddonEnableFailed) -Message $errMsg
        Send-ToCli -MessageType $MessageType -Message @{Error = $err }
        return
    }

    Write-Log $errMsg -Error
    exit 1
}

Write-Log 'Configuring CA ClusterIssuer' -Console
$caIssuerConfig = Get-CAIssuerConfig
(Invoke-Kubectl -Params 'apply', '-f', $caIssuerConfig).Output | Write-Log

Write-Log 'Waiting for CA root certificate to be created' -Console
$caCreated = Wait-ForCARootCertificate

if ($caCreated -ne $true) {
    $errMsg = "CA root certificate 'ca-issuer-root-secret' not found.`nInstallation of 'security' addon failed."
    if ($EncodeStructuredOutput -eq $true) {
        $err = New-Error -Code (Get-ErrCodeAddonEnableFailed) -Message $errMsg
        Send-ToCli -MessageType $MessageType -Message @{Error = $err }
        return
    }

    Write-Log $errMsg -Error
    exit 1
}

Write-Log 'Renewing old Certificates using the new CA Issuer' -Console
Update-CertificateResources

Write-Log 'Importing CA root certificate to trusted authorities of your computer' -Console
$b64secret = (Invoke-Kubectl -Params '-n', 'cert-manager', 'get', 'secrets', 'ca-issuer-root-secret', '-o', 'jsonpath', '--template', '{.data.ca\.crt}').Output
$tempFile = New-TemporaryFile
$certLocationStore = Get-TrustedRootStoreLocation
[Text.Encoding]::Utf8.GetString([Convert]::FromBase64String($b64secret)) | Out-File -Encoding utf8 -FilePath $tempFile.FullName -Force
$params = @{
    FilePath          = $tempFile.FullName
    CertStoreLocation = $certLocationStore
}

Import-Certificate @params
Remove-Item -Path $tempFile.FullName -Force

Write-Log 'Checking for availability of Ingress Controller' -Console
if (!(Test-NginxIngressControllerAvailability) -and !(Test-TraefikIngressControllerAvailability)) {
    #Enable required ingress addon
    Write-Log "No Ingress controller found in the cluster, enabling $Ingress controller" -Console
    Enable-IngressAddon -Ingress:$Ingress
}

Write-Log 'Installing keycloak' -Console
$keyCloakYaml = Get-KeyCloakConfig
(Invoke-Kubectl -Params 'apply', '-f', $keyCloakYaml).Output | Write-Log
Deploy-IngressForSecurity -Ingress:$Ingress
Write-Log 'Waiting for keycloak pods to be available' -Console
$keycloakPodStatus = Wait-ForKeyCloakAvailable

$oauth2ProxyYaml = Get-OAuth2ProxyConfig
(Invoke-Kubectl -Params 'apply', '-f', $oauth2ProxyYaml).Output | Write-Log
Write-Log 'Waiting for oauth2-proxy pods to be available' -Console
$oauth2ProxyPodStatus = Wait-ForOauth2ProxyAvailable

if ($keycloakPodStatus -ne $true -or $oauth2ProxyPodStatus -ne $true) {
    $errMsg = "All security pods could not become ready. Please use kubectl describe for more details.`nInstallation of secuirty addon failed."
    if ($EncodeStructuredOutput -eq $true) {
        $err = New-Error -Code (Get-ErrCodeAddonEnableFailed) -Message $errMsg
        Send-ToCli -MessageType $MessageType -Message @{Error = $err }
        return
    }

    Write-Log $errMsg -Error
    exit 1
}

# if security addon is enabled, than adapt ingress for other addons
Write-Log 'Adapting ingress for other addons' -Console
Update-IngressForAddons -Enable $true

Add-AddonToSetupJson -Addon ([pscustomobject] @{Name = 'security' })

Write-Log 'Installation of security finished.' -Console

Write-UsageForUser
Write-WarningForUser

if ($EncodeStructuredOutput -eq $true) {
    Send-ToCli -MessageType $MessageType -Message @{Error = $null }
}<|MERGE_RESOLUTION|>--- conflicted
+++ resolved
@@ -19,17 +19,9 @@
 
 [CmdletBinding(SupportsShouldProcess = $true)]
 Param (
-<<<<<<< HEAD
-    [parameter(Mandatory = $false, HelpMessage = 'Enable Ingress-Nginx Addon')]
-    [ValidateSet('ingress-nginx', 'traefik')]
-    [string] $Ingress = 'ingress-nginx',
-=======
     [parameter(Mandatory = $false, HelpMessage = 'Enable ingress addon')]
     [ValidateSet('nginx', 'traefik')]
     [string] $Ingress = 'nginx',
-    [parameter(Mandatory = $false, HelpMessage = 'HTTP proxy if available')]
-    [string] $Proxy,
->>>>>>> 5ab90bce
     [parameter(Mandatory = $false, HelpMessage = 'Show all logs in terminal')]
     [switch] $ShowLogs = $false,
     [parameter(Mandatory = $false, HelpMessage = 'JSON config object to override preceeding parameters')]
