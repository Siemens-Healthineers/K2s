--- conflicted
+++ resolved
@@ -87,11 +87,7 @@
 
 Write-Log 'gateway-nginx addon installed successfully' -Console
 if ($SharedGateway) {
-<<<<<<< HEAD
     &$global:KubectlExe apply -f "$global:KubernetesPath\addons\gateway-nginx\manifests\shared-gateway.yaml" | Write-Log
-=======
-  &$global:BinPath\kubectl.exe apply -f "$global:KubernetesPath\addons\gateway-nginx\manifests\shared-gateway.yaml" | Write-Log
->>>>>>> 9e30561f
 
   @'
                                         USAGE NOTES
