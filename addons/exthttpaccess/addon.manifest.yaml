--- conflicted
+++ resolved
@@ -8,51 +8,6 @@
   name: exthttpaccess
   description: Expose the K2s cluster via HTTP/HTTPS outside the host machine boundary.
 spec:
-<<<<<<< HEAD
-  offline_usage:
-    linux:
-      repos: []
-      deb: []
-      curl: []
-      additionalImages: []
-    windows:
-      curl:
-        - url: https://nginx.org/download/nginx-1.23.2.zip
-          destination: bin\nginx\nginx.zip
-  commands:
-    enable:
-      cli:
-        flags:
-          - name: autoconfirm-alt-ports
-            shorthand: a
-            default: false
-            description: Automatically switch to alternative ports 8080/8443 if 80/443 are busy without user confirmation (only applicable if no http/https ports are specified)
-          - name: http-port
-            default: ""
-            description: Use a custom HTTP port value (valid range is 49152 to 65535)
-          - name: https-port
-            default: ""
-            description: Use a custom HTTPS port value (valid range is 49152 to 65535)
-        examples:
-          - cmd: k2s addons enable exthttpaccess
-            comment: Enable exthttpaccess in k2s
-      script:
-        subPath: Enable.ps1
-        parameterMappings:
-          - cliFlagName: autoconfirm-alt-ports
-            scriptParameterName: AutoconfirmUseAlternativePortsIfNeeded
-          - cliFlagName: http-port
-            scriptParameterName: HttpPort
-          - cliFlagName: https-port
-            scriptParameterName: HttpsPort
-    disable:
-      cli:
-        examples:
-          - cmd: k2s addons disable exthttpaccess
-            comment: Disable addon exthttpaccess in k2s
-      script:
-        subPath: Disable.ps1
-=======
   implementations:
     - name: exthttpaccess
       description: Expose the K2s cluster via HTTP/HTTPS outside the host machine boundary.
@@ -70,10 +25,6 @@
         enable:
           cli:
             flags:
-              - name: proxy
-                shorthand: p
-                default: ""
-                description: HTTP Proxy
               - name: autoconfirm-alt-ports
                 shorthand: a
                 default: false
@@ -87,13 +38,9 @@
             examples:
               - cmd: k2s addons enable exthttpaccess
                 comment: Enable exthttpaccess in k2s
-              - cmd: k2s addons enable exthttpaccess --proxy http://10.11.12.13:5000
-                comment: Enable exthttpaccess in k2s with proxy
           script:
             subPath: Enable.ps1
             parameterMappings:
-              - cliFlagName: proxy
-                scriptParameterName: Proxy
               - cliFlagName: autoconfirm-alt-ports
                 scriptParameterName: AutoconfirmUseAlternativePortsIfNeeded
               - cliFlagName: http-port
@@ -106,5 +53,4 @@
               - cmd: k2s addons disable exthttpaccess
                 comment: Disable addon exthttpaccess in k2s
           script:
-            subPath: Disable.ps1
->>>>>>> 5ab90bce
+            subPath: Disable.ps1