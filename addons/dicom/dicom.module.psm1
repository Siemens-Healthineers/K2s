--- conflicted
+++ resolved
@@ -39,15 +39,11 @@
  Use port-forwarding to the orthanc dicom web ui using the command below:
  kubectl -n dicom port-forward svc/dicom 8042:8042
  In this case, the orthanc dicom web will be accessible on the following URL: http://localhost:8042/ui/app/
-<<<<<<< HEAD
-'@ -split "`n" | ForEach-Object { Write-Log $_ -Console }
-=======
 
  DICOM Web APIs are avalaible on the following URL: https://k2s.cluster.local/dicom/dicom-web/
  Example: curl -sS --insecure https://k2s.cluster.local/dicom/dicomweb/studies will return alls studies in the dicom server.
  
-'@ -split "`r`n" | ForEach-Object { Write-Log $_ -Console }
->>>>>>> 83c7b64c
+'@ -split "`n" | ForEach-Object { Write-Log $_ -Console }
 }
 
 <#
