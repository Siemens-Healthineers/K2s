# SPDX-FileCopyrightText: © 2023 Siemens Healthcare GmbH
#
# SPDX-License-Identifier: MIT

#Requires -RunAsAdministrator

<#
.SYNOPSIS
Uninstalls ingress nginx from the cluster

.DESCRIPTION
Ingress nginx is using k8s load balancer and is bound to the IP of the master machine.
It allows applications to register their ingress resources and handles incomming HTTP/HTPPS traffic.

.EXAMPLE
powershell <installation folder>\addons\ingress-nginx\Disable.ps1
#>

Param(
    [parameter(Mandatory = $false, HelpMessage = 'Show all logs in terminal')]
    [switch] $ShowLogs = $false
)
&$PSScriptRoot\..\..\smallsetup\common\GlobalVariables.ps1
. $PSScriptRoot\..\..\smallsetup\common\GlobalFunctions.ps1
. $PSScriptRoot\Common.ps1

$logModule = "$PSScriptRoot/../../smallsetup/ps-modules/log/log.module.psm1"
$statusModule = "$PSScriptRoot/../../lib/modules/k2s/k2s.cluster.module/status/status.module.psm1"
$addonsModule = "$PSScriptRoot\..\addons.module.psm1"

Import-Module $logModule, $addonsModule, $statusModule

Initialize-Logging -ShowLogs:$ShowLogs

Write-Log 'Checking cluster status' -Console

<<<<<<< HEAD
Write-Log "Check whether ingress-nginx addon is already disabled"
if ($null -eq (&$global:KubectlExe get namespace ingress-nginx --ignore-not-found)) {
=======
$systemError = Test-SystemAvailability
if ($systemError) {
    throw $systemError
}

Write-Log 'Check whether ingress-nginx addon is already disabled'
if ($null -eq (kubectl get namespace ingress-nginx --ignore-not-found)) {
>>>>>>> 9e30561f
    Write-Log 'Addon already disabled.' -Console
    exit 0
}

Write-Log 'Uninstalling Ingress-Nginx' -Console
$ingressNginxConfig = Get-IngressNginxConfig
&$global:KubectlExe delete -f "$ingressNginxConfig" | Write-Log

&$global:KubectlExe delete ns 'ingress-nginx' | Write-Log

Remove-AddonFromSetupJson -Name 'ingress-nginx'

Write-Log 'Uninstallation of Ingress-Nginx finished' -Console<|MERGE_RESOLUTION|>--- conflicted
+++ resolved
@@ -34,18 +34,13 @@
 
 Write-Log 'Checking cluster status' -Console
 
-<<<<<<< HEAD
-Write-Log "Check whether ingress-nginx addon is already disabled"
-if ($null -eq (&$global:KubectlExe get namespace ingress-nginx --ignore-not-found)) {
-=======
 $systemError = Test-SystemAvailability
 if ($systemError) {
     throw $systemError
 }
 
-Write-Log 'Check whether ingress-nginx addon is already disabled'
-if ($null -eq (kubectl get namespace ingress-nginx --ignore-not-found)) {
->>>>>>> 9e30561f
+Write-Log "Check whether ingress-nginx addon is already disabled"
+if ($null -eq (&$global:KubectlExe get namespace ingress-nginx --ignore-not-found)) {
     Write-Log 'Addon already disabled.' -Console
     exit 0
 }
