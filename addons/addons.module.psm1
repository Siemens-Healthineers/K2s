# SPDX-FileCopyrightText: © 2023 Siemens Healthcare GmbH
#
# SPDX-License-Identifier: MIT

$infraModule = "$PSScriptRoot\..\lib\modules\k2s\k2s.infra.module\k2s.infra.module.psm1"
$clusterModule = "$PSScriptRoot\..\lib\modules\k2s\k2s.cluster.module\k2s.cluster.module.psm1"
$nodeModule = "$PSScriptRoot/../lib/modules/k2s/k2s.node.module/k2s.node.module.psm1"

Import-Module $infraModule, $clusterModule, $nodeModule

$script = $MyInvocation.MyCommand.Name
$ConfigKey_EnabledAddons = 'EnabledAddons'
$hooksDir = "$PSScriptRoot\hooks"
$backupFileName = 'backup_addons.json'

function Get-FileName {
    param (
        [Parameter(Mandatory = $false)]
        [string]
        $FilePath = $(throw 'FilePath not specified')
    )
    return [System.IO.Path]::GetFileName($FilePath)
}

function Invoke-Script {
    param (
        [parameter(Mandatory = $false)]
        [string] $FilePath = $(throw 'FilePath not specified')
    )
    if ((Test-Path $FilePath) -ne $true) {
        throw "Path to '$FilePath' not existing"
    }
    & $FilePath
}

function Get-AddonsConfig {
    $function = $MyInvocation.MyCommand.Name

    Write-Log "[$script::$function] Retrieving addons config.."

    return (Get-ConfigValue -Path (Get-SetupConfigFilePath) -Key $ConfigKey_EnabledAddons)
}

function Get-ScriptRoot {
    return $PSScriptRoot
}

function Enable-AddonFromConfig {
    param (
        [Parameter(Mandatory = $false)]
        [pscustomobject]$Config = $(throw 'Config object not specified')
    )
    if ($null -eq $Config.Name) {
        Write-Warning "Invalid addon config '$Config' found, skipping it."
        return
    }

    $dirName = $Config.Name
    $addonName = $Config.Name
    if ($null -ne $Config.Implementation) {
        $dirName += "\$($Config.Implementation)"
        $addonName += " $($Config.Implementation)"
    }

    $root = Get-ScriptRoot
    $enableCmdPath = "$root\$dirName\Enable.ps1"

    if ((Test-Path $enableCmdPath) -ne $true) {
        Write-Warning "Addon '$($Config.Name)' seems to be deprecated, skipping it."
        return
    }

    Write-Log "Re-enabling addon '$addonName'.."

    & $enableCmdPath -Config $Config

    Write-Log "Addon '$addonName' re-enabled."
}

function Invoke-BackupRestoreHooks {
    param (
        [parameter(Mandatory = $false)]
        [ValidateSet('Backup', 'Restore')]
        [string]$HookType = $(throw 'Hook type not specified'),
        [Parameter(Mandatory = $false)]
        [string]$BackupDir = $(throw 'Back-up directory not specified')
    )
    if ((Test-Path -Path $hooksDir) -ne $true) {
        Write-Log 'Addons hooks dir not existing, skipping..'
        return
    }

    $hooksFilter = "*.$HookType.ps1"

    Write-Log "Executing addons hooks with hook type '$HookType'.."

    $executionCount = 0

    Get-ChildItem -Path $hooksDir -Filter $hooksFilter -Force | ForEach-Object {
        Write-Log "  Executing '$($_.FullName)'.."
        & "$($_.FullName)" -BackupDir $BackupDir
        $executionCount++
    }

    if ($executionCount -eq 0) {
        Write-Log 'No back-up/restore hooks found.'
    }
}

function ConvertTo-NewConfigStructure {
    param (
        [Parameter(Mandatory = $false)]
        [pscustomobject]$Config = $(throw 'Config not specified.')
    )
    $newConfig = [System.Collections.ArrayList]@()

    foreach ($addon in $Config) {
        $newAddon = $addon
        if ($addon -is [string]) {
            switch ($addon) {
                "gateway-nginx" { $newAddon = [pscustomobject]@{Name = "gateway-api"} }
                "ingress-nginx" { $newAddon = [pscustomobject]@{Name = "ingress"; Implementation = @("nginx") } }
                "traefik" { $newAddon = [pscustomobject]@{Name = "ingress"; Implementation = @("traefik") } }
                "metrics-server" { $newAddon = [pscustomobject]@{Name = "metrics"} }
                Default { $newAddon = [pscustomobject]@{Name = $addon } }
            }

            Write-Information "Config for addon '$addon' migrated."
        }
        elseif ($addon -is [pscustomobject]) {
            switch ($($addon.Name)) {
                "gateway-nginx" { 
                    $newAddon = [pscustomobject]@{Name = "gateway-api"} 
                    Write-Information "Config for addon '$($addon.Name)' migrated."
                }
                "ingress-nginx" { 
                    $newAddon = [pscustomobject]@{Name = "ingress"; Implementation = "nginx" }
                    Write-Information "Config for addon '$($addon.Name)' migrated."                
                }
                "traefik" { 
                    $newAddon = [pscustomobject]@{Name = "ingress"; Implementation = "traefik" } 
                    Write-Information "Config for addon '$($addon.Name)' migrated."
                }
                "metrics-server" { 
                    $newAddon = [pscustomobject]@{Name = "metrics"} 
                    Write-Information "Config for addon '$($addon.Name)' migrated."
                }
                "smb-share" { 
                    $newAddon = [pscustomobject]@{Name = "storage"; SmbHostType = $addon.SmbHostType } 
                    Write-Information "Config for addon '$($addon.Name)' migrated."
                }
            }
        }
        elseif ($addon -isnot [pscustomobject]) {
            throw "Unexpected addon config type '$($addon.GetType().Name)'"
        }

        $newConfig.Add($newAddon) > $null
    }

    return $newConfig
}

function Find-AddonManifests {
    param (
        [Parameter(Mandatory = $false)]
        [string]$Directory = $(throw 'Directory not specified')
    )
    return Get-ChildItem -File -Recurse -Depth 1 -Path $Directory -Filter 'addon.manifest.yaml' | ForEach-Object { $_.FullName }
}

function Get-EnabledAddons {
    $function = $MyInvocation.MyCommand.Name

    Write-Log "[$script::$function] Getting enabled addons.."

    $config = Get-AddonsConfig

    $enabledAddons = [System.Collections.ArrayList]@()

    if ($null -eq $config) {
        Write-Log "[$script::$function] No addons config found"

        return ,$enabledAddons
    }

    Write-Log "[$script::$function] Addons config found"

    $config | ForEach-Object {
        $addon = $_
        Write-Log "[$script::$function] found addon '$($_.Name)'"
        $alreadyExistingAddon = $enabledAddons | Where-Object { $_.Name -eq $addon.Name }
        if ($alreadyExistingAddon) {
            $alreadyExistingAddon.Implementations.Add($addon.Implementation) | Out-Null
            $enabledAddons = $enabledAddons | Where-Object { $_ -ne $addon.Name }
            if ($enableAddons) {
                $enabledAddons.Add($alreadyExistingAddon) | Out-Null
            } else {
                $enabledAddons = [System.Collections.ArrayList]@($enabledAddons)
            }
        } else {
            if ($null -eq $addon.Implementation) {
                $enabledAddons.Add([pscustomobject]@{ Name = $addon.Name }) | Out-Null
            } else {
                $enabledAddons.Add([pscustomobject]@{ Name = $addon.Name; Implementations = [System.Collections.ArrayList]@($addon.Implementation)}) | Out-Null
            }
        }
    }

    return ,$enabledAddons
}

<#
.SYNOPSIS
    Adds an enabled addon to setup.json
.DESCRIPTION
    Adds an addon to json array "EnabledAddons" in Setup.json. If the array is not present, then it is created and then the enabled addon
    into the array. The addon object must contain a 'Name' property
.PARAMETER Addon
    The addon object containing a 'Name' property
.EXAMPLE
    Add-AddonToSetupJson -Addon ([pscustomobject] @{Name = 'dashboard' })
#>
function Add-AddonToSetupJson() {
    param (
        [Parameter(Mandatory = $false)]
        [pscustomobject]$Addon = $(throw 'Please specify the addon.')
    )
    if ($Addon -eq $null) {
        throw 'Addon not specified'
    }
    if ($null -eq ($Addon | Get-Member -MemberType Properties -Name 'Name')) {
        throw "Addon does not contain a property with name 'Name'"
    }

    $filePath = Get-SetupConfigFilePath
    $parsedSetupJson = Get-Content -Raw $filePath | ConvertFrom-Json

    $enabledAddonMemberExists = Get-Member -InputObject $parsedSetupJson -Name $ConfigKey_EnabledAddons -MemberType Properties
    if (!$enabledAddonMemberExists) {
        $parsedSetupJson = $parsedSetupJson | Add-Member -NotePropertyMembers @{EnabledAddons = @() } -PassThru
    }

    $addonAlreadyExists = $parsedSetupJson.EnabledAddons | Where-Object { $_.Name -eq $Addon.Name }
    if ($addonAlreadyExists) {
        if ($null -ne $Addon.Implementation) {
            $implementationAlreadyExists = $parsedSetupJson.EnabledAddons | Where-Object { ($_.Name -eq $Addon.Name) -and ($_.Implementation -eq $Addon.Implementation)}
            if (!$implementationAlreadyExists) {
                $parsedSetupJson.EnabledAddons += $Addon
                $parsedSetupJson | ConvertTo-Json -Depth 100 | Set-Content -Force $filePath -Confirm:$false
            }
        }
    } else {
        $parsedSetupJson.EnabledAddons += $Addon
        $parsedSetupJson | ConvertTo-Json -Depth 100 | Set-Content -Force $filePath -Confirm:$false
    }
    
    
}

<#
.SYNOPSIS
    Removes an enabled addon from setup.json
.DESCRIPTION
    From an addon from json array "EnabledAddons" in Setup.json. If the array is empty after the remove operation,
    then the json array is removed from Setup.json
.PARAMETER Name
    Name of the enabled addon
.EXAMPLE
    Remove-AddonFromSetupJson -Addon -Addon ([pscustomobject] @{Name = 'DummyAddon' })
#>
function Remove-AddonFromSetupJson {
    param (
        [Parameter(Mandatory = $false)]
        [pscustomobject]$Addon = $(throw 'Please specify the addon.')
    )
    if ($Addon -eq $null) {
        throw 'Addon not specified'
    }
    if ($null -eq ($Addon | Get-Member -MemberType Properties -Name 'Name')) {
        throw "Addon does not contain a property with name 'Name'"
    }

    Write-Log "Removing '$($Addon.Name)' from addons config.."

    $filePath = Get-SetupConfigFilePath
    $parsedSetupJson = Get-Content -Raw $filePath | ConvertFrom-Json

    $enabledAddonMemberExists = Get-Member -InputObject $parsedSetupJson -Name $ConfigKey_EnabledAddons -MemberType Properties
    if ($enabledAddonMemberExists) {
        $enabledAddons = $parsedSetupJson.EnabledAddons
        $newEnabledAddons = $enabledAddons

        $addonExists = $enabledAddons | Where-Object { $_.Name -eq $Addon.Name }
        if ($addonExists) {
            if ($null -ne $Addon.Implementation) {
                $implementationExists = $addonExists | Where-Object { $_.Implementation -eq $Addon.Implementation }
                if ($implementationExists) {
                    $newEnabledAddons = @($enabledAddons | Where-Object { $_.Implementation -ne $Addon.Implementation})
                }
            } else {
                $hasImplementationProperty = $addonExists | Where-Object { $null -ne $_.Implementation }
                if (!$hasImplementationProperty) {
                    $newEnabledAddons = @($enabledAddons | Where-Object { $_.Name -ne $Addon.Name })
                } else {
                    throw "More than one implementation of addon '$($Addon.Name)'. Please specify the implementation!"
                }
            }
        }
        
        if ($newEnabledAddons) {
            $parsedSetupJson.EnabledAddons = $newEnabledAddons
        }
        else {
            $parsedSetupJson.PSObject.Properties.Remove($ConfigKey_EnabledAddons)
        }
        $parsedSetupJson | ConvertTo-Json -Depth 100 | Set-Content -Force $filePath -Confirm:$false
    }
}

function Install-DebianPackages {
    param (
        [parameter()]
        [string] $addon,
        [parameter()]
        [string] $implementation = "",
        [parameter()]
        [string[]]$packages
    )

    $dirName = $addon
    if (($implementation -ne "") -and ($implementation -ne $addon)) {
        $dirName += "_$implementation"
    }

    foreach ($package in $packages) {
        if (!(Get-DebianPackageAvailableOffline -addon $addon -implementation $implementation -package $package)) {
            (Invoke-CmdOnControlPlaneViaSSHKey -Timeout 2 -CmdToExecute "mkdir -p .${dirName}/${package} && cd .${dirName}/${package} && sudo chown -R _apt:root .").Output | Write-Log
            (Invoke-CmdOnControlPlaneViaSSHKey -Retries 2 -Timeout 2 -CmdToExecute "cd .${dirName}/${package} && sudo apt-get download $package" -RepairCmd 'sudo apt --fix-broken install').Output | Write-Log
            (Invoke-CmdOnControlPlaneViaSSHKey `
                -Retries 2 `
                -Timeout 2 `
                -CmdToExecute "cd .${dirName}/${package} && sudo DEBIAN_FRONTEND=noninteractive apt-get --reinstall install -y --no-install-recommends --no-install-suggests --simulate ./${package}*.deb | grep 'Inst ' | cut -d ' ' -f 2 | sort -u | xargs sudo apt-get download" `
                -RepairCmd 'sudo apt --fix-broken install').Output | Write-Log
        }

        Write-Log "Installing $package offline."
        (Invoke-CmdOnControlPlaneViaSSHKey -Timeout 2 -CmdToExecute "sudo dpkg -i .${dirName}/${package}/*.deb 2>&1").Output | Write-Log
    }
}

function Get-DebianPackageAvailableOffline {
    param (
        [parameter()]
        [string] $addon,
        [parameter()]
        [string] $implementation = "",
        [parameter()]
        [string]$package
    )

    $dirName = $addon
    if (($implementation -ne "") -and ($implementation -ne $addon)) {
        $dirName += "_$implementation"
    }

    # TODO: NOTE: DO NOT USE `ExecCmdMaster` here to get the return value.
    ssh.exe -n -o StrictHostKeyChecking=no -i (Get-SSHKeyControlPlane) (Get-ControlPlaneRemoteUser) "[ -d .${dirName}/${package} ]"
    if (!$?) {
        return $false
    }

    Write-Log "$package available offline."

    return $true
}

<#
.SYNOPSIS
    Checks if a specific addon is enabled.
.DESCRIPTION
    Checks if a specific addon is enabled by looking up the given name in the list of enabled addons config.
.PARAMETER Name
    Name of the addon in question
#>
function Test-IsAddonEnabled {
    param (
        [Parameter(Mandatory = $false)]
        [pscustomobject]$Addon = $(throw 'Please specify the addon.')
    )
    if ($Addon -eq $null) {
        throw 'Addon not specified'
    }
    if ($null -eq ($Addon | Get-Member -MemberType Properties -Name 'Name')) {
        throw "Addon does not contain a property with name 'Name'"
    }

    $enabledAddons = Get-AddonsConfig
    foreach ($enabledAddon in $enabledAddons) {
        if ($enabledAddon.Name -eq $Addon.Name) {
            if ($null -eq $Addon.Implementation) {
                return $true
            }

            if ($enabledAddon.Implementation -eq $Addon.Implementation) {
                return $true
            } 

            return $false
        }    
    }
    
    return $false
}

<#
.SYNOPSIS
    Invokes addons hooks.
.DESCRIPTION
    Invokes all addons hooks matching the hook type.
.PARAMETER HookType
    The type of hook, e.g. 'AfterStart' after starting the cluster
#>
function Invoke-AddonsHooks {
    param (
        [parameter(Mandatory = $false)]
        [ValidateSet('AfterStart', 'AfterUninstall')]
        [string]$HookType = $(throw 'No hook type specified')
    )
    if ((Test-Path -Path $hooksDir) -ne $true) {
        Write-Log 'Addons hooks dir not existing, skipping..'
        return
    }

    $hooksFilter = "*.$HookType.ps1"

    Write-Log "Executing addons hooks with hook type '$HookType'..."

    $executionCount = 0

    Get-ChildItem -Path $hooksDir -Filter $hooksFilter -Force | ForEach-Object {
        Write-Log "  Executing $($_.FullName) ..."
        Invoke-Script -FilePath $_.FullName
        $executionCount++
    }

    if ($executionCount -eq 0) {
        Write-Log 'No addons hooks found.'
    }

    if ($HookType -eq 'AfterUninstall') {
        if (Test-Path $hooksDir) {
            Remove-Item -Path "$hooksDir" -Force -Recurse -ErrorAction SilentlyContinue
        }
    }
}

<#
.SYNOPSIS
    Copies script files to the hooks directory.
.DESCRIPTION
    Copies given script files to the addons hooks directory.
.PARAMETER Scripts
    Array of script file paths
#>
function Copy-ScriptsToHooksDir {
    param (
        [Parameter(ValueFromPipeline, Mandatory = $false)]
        [System.Collections.ArrayList]$ScriptPaths = $(throw 'No script file paths specified')
    )
    process {
        if ((Test-Path -Path $hooksDir) -ne $true) {
            Write-Log 'Addons hooks dir not existing, creating it..'
            New-Item -Path $hooksDir -ItemType Directory -Force | Out-Null
        }

        Write-Log 'Copying addons hooks..'

        foreach ($path in $ScriptPaths) {
            if ((Test-Path -Path $path) -ne $true) {
                Write-Warning "Cannot copy addon hook '$path' because it does not exist."
                continue
            }

            $sourceFileName = Get-FileName -FilePath $path
            $targetPath = "$hooksdir\$sourceFileName"

            Copy-Item -Path $path -Destination $targetPath -Force

            Write-Log "  Hook '$sourceFileName' copied."
        }
    }
}

<#
.SYNOPSIS
    Remove script files from the hooks directory
.DESCRIPTION
    Removes script files from the hooks directory
.PARAMETER ScriptNames
    Array of script file names to be removed from the hooks directory
#>
function Remove-ScriptsFromHooksDir {
    param (
        [Parameter(ValueFromPipeline, Mandatory = $false)]
        [System.Collections.ArrayList]$ScriptNames = $(throw 'No script file names specified')
    )
    process {
        if ((Test-Path -Path $hooksDir) -ne $true) {
            Write-Log 'Addons hooks dir not existing, nothing to remove.'
            return
        }

        Write-Log 'Removing addons hooks..'

        foreach ($name in $ScriptNames) {
            $path = "$hooksdir\$name"

            if ((Test-Path -Path $path) -ne $true) {
                Write-Warning "Cannot remove addon hook '$path' because it does not exist."
                continue
            }

            Remove-Item -Path $path -Force

            Write-Log "  Hook '$name' removed."
        }
    }
}

<#
.SYNOPSIS
    Loads the config of a given addon.
.DESCRIPTION
    Loads and returns the config of a given addon if existing. Otherwise, returns $null.
.PARAMETER Name
    Name of the addon in question
#>
function Get-AddonConfig {
    param (
        [parameter(Mandatory = $false)]
        [string] $Name = $(throw 'Name not specified')
    )
    $addons = Get-AddonsConfig
    foreach ($addon in $addons) {
        if ($addon.Name -eq $Name) {
            return $addon
        }
    }
    return $null
}

<#
.SYNOPSIS
Creates an addons backup

.DESCRIPTION
Creates an addons backup with the following steps:
- loads addons config
- migrates config to current structure
- creates config backup
- invokes the addons backup hooks for addon-specific backup tasks, e.g. creating data backup

.PARAMETER BackupDir
Directory where the addons backup shall be stored to
#>
function Backup-Addons {
    param (
        [Parameter(Mandatory = $false, HelpMessage = 'Back-up directory to write data to (gets created if not existing).')]
        [string]$BackupDir = $(throw 'Please specify the back-up directory.')
    )
    Write-Log 'Loading and migrating addons config..'
    $config = Get-AddonsConfig

    if ($null -eq $config) {
        Write-Log 'No addons to back-up, skipping.'
        return
    }

    if ((Test-Path $BackupDir) -ne $true) {
        Write-Log 'Addons backup dir not existing, creating it..'
        New-Item -Path $BackupDir -ItemType Directory -Force | Out-Null
    }

    $([array]$migratedConfig = ConvertTo-NewConfigStructure -Config $config) 6>&1 | ForEach-Object { Write-Log $_ }

    $backupContentRoot = [pscustomobject]@{Config = $migratedConfig }
    $backupFilePath = (Join-Path $BackupDir $backupFileName)

    $backupContentRoot | ConvertTo-Json -Depth 100 | Set-Content -Force $backupFilePath -Confirm:$false

    Write-Log "Addons config migrated and saved to '$backupFilePath'."

    # Copy backup and restore addon hooks for cluster upgrade
    # Why only backup and restore script being copied?
    # As remaining scripts(AfterStart,..) will be copied during re-enabling of addon.
    # NOTE!! If we copy earlier then it interferes with installation procedure.
    foreach ($addonConfig in $backupContentRoot.Config) {
        if ($null -eq $addonConfig.Name) {
            Write-Warning "Invalid addon config '$addonConfig' found, skipping it."
            continue
        }

        $root = Get-ScriptRoot
        $addonHookPath = "$root\$($addonConfig.Name)\hooks"
        if ((Test-Path $addonHookPath) -ne $true) {
            Write-Warning "Addon '$($addonConfig.Name)' no hooks found under $addonHookPath, skipping it."
            continue
        }

        Copy-ScriptsToHooksDir -ScriptPaths @(Get-ChildItem -Path "$addonHookPath" | Where-Object { $_.Name -match "BackUp|Restore" } | ForEach-Object { $_.FullName })
    }

    Write-Log 'Backing-up addons data..'

    Invoke-BackupRestoreHooks -HookType Backup -BackupDir $BackupDir

    Write-Log 'Addons data backed-up.'
}

<#
.SYNOPSIS
Restores addons from backup

.DESCRIPTION
Restores addons from addons config backup with the following steps:
- loads the config backup
- enables all configured addons
- invokes the addons restore hooks for addon-specific restore tasks, e.g. restoring data from backup

.PARAMETER BackupDir
Directory where the addons backup is located

.NOTES
- addons-specific config section gets passed to the addons restore hooks
- if addons appear to be obsolete, i.e. addons do not exist in the current version, the restore of obsolete addons will be skipped
#>
function Restore-Addons {
    param (
        [Parameter(Mandatory = $false, HelpMessage = 'Back-up directory to restore data from.')]
        [string]$BackupDir = $(throw 'Please specify the back-up directory.')
    )
    Write-Log 'Restoring addons..'

    $backupFilePath = (Join-Path $BackupDir $backupFileName)

    if ((Test-Path $backupFilePath) -ne $true) {
        Write-Log 'Addons config file back-up not found, skipping.'
        return
    }

    $backupContentRoot = Get-Content $backupFilePath -Raw | ConvertFrom-Json

    foreach ($addonConfig in $backupContentRoot.Config) {
        Enable-AddonFromConfig -Config $addonConfig
    }

    Write-Log 'Restoring addons data..'

    Invoke-BackupRestoreHooks -HookType Restore -BackupDir $BackupDir

    Write-Log 'Addons fully restored.'
}

function Get-AddonStatus {
    Param(
        [parameter(Mandatory = $false, HelpMessage = 'Name of the addon')]
        [string] $Name = $(throw 'Name not specified'),
        [parameter(Mandatory = $false, HelpMessage = 'Directory path of the addon')]
        [string] $Directory = $(throw 'Directory not specified')
    )
    $status = @{Error = $null }

    if ((Test-Path -Path $Directory) -ne $true) {
        $status.Error = New-Error -Severity Warning -Code (Get-ErrCodeAddonNotFound) -Message "Addon '$Name' not found in directory '$Directory'."
        return $status
    }

    $addonStatusScript = "$Directory\Get-Status.ps1"
    if ((Test-Path -Path $addonStatusScript) -ne $true) {
        $status.Error = New-Error -Severity Warning -Code 'no-addon-status' -Message "Addon '$Name' does not provide detailed status information."
        return $status
    }

    $systemError = Test-SystemAvailability -Structured
    if ($systemError) {
        $status.Error = $systemError
        return $status
    }

    $isEnabled = Test-IsAddonEnabled -Addon ([pscustomobject] @{Name = $Name })

    $status.Enabled = $isEnabled
    if ($isEnabled -ne $true) {
        return $status
    }

    $status.Props = Invoke-Script -FilePath $addonStatusScript

    return $status
}

function Get-ErrCodeAddonAlreadyDisabled { 'addon-already-disabled' }

function Get-ErrCodeAddonAlreadyEnabled { 'addon-already-enabled' }

function Get-ErrCodeAddonEnableFailed { 'addon-enable-failed' }

function Get-ErrCodeAddonNotFound { 'addon-not-found' }

function Add-HostEntries {
    param (
        [Parameter(Mandatory = $false)]
        [string]
        $Url = $(throw 'Url not specified')
    )
    Write-Log "Adding host entry for '$Url'.." -Console

    # add in control plane
    $hostEntry = "$(Get-ConfiguredIPControlPlane) $Url"
    (Invoke-CmdOnControlPlaneViaSSHKey -Timeout 2 -CmdToExecute "grep -qxF `'$hostEntry`' /etc/hosts || echo $hostEntry | sudo tee -a /etc/hosts").Output | Write-Log

    $hostFile = 'C:\Windows\System32\drivers\etc\hosts'

    # add in additional worker nodes
    $setupInfo = Get-SetupInfo
    if ($setupInfo.Name -eq 'MultiVMK8s' -and $setupInfo.LinuxOnly -ne $true) {
        $session = Open-RemoteSessionViaSSHKey (Get-DefaultWinVMName) (Get-DefaultWinVMKey)

        Invoke-Command -Session $session {
            Set-Location "$env:SystemDrive\k"
            Set-ExecutionPolicy Bypass -Force -ErrorAction Stop

            if (!$(Get-Content $using:hostFile | ForEach-Object { $_ -match $using:hostEntry }).Contains($true)) {
                Add-Content $using:hostFile $using:hostEntry
            }
        }
    }

    # add in host
    if (!$(Get-Content $hostFile | ForEach-Object { $_ -match $hostEntry }).Contains($true)) {
        Add-Content $hostFile $hostEntry
    }
}

function Update-IngressForAddons {
    param (
        [Parameter(Mandatory = $true)]
        [string]
        $Enable
    )
    Write-Log "Adapting ingress entries for addons, security is on: $Enable" -Console

    # check ingress type
<<<<<<< HEAD
    if ((Test-IsAddonEnabled -Name 'ingress-nginx') -eq $false) {
        Write-Log 'Traefik ingress is used, adaptions cannot be made for traefik, please use nginx !' -Console
=======
    if ((Test-IsAddonEnabled -Addon ([pscustomobject] @{Name = 'ingress'; Implementation = 'nginx' })) -eq $false) {
        Write-Log 'Traefik ingress is used, adaptions cannot be made for traefik, please use nginx!' -Console
>>>>>>> 6fe6ea15
        return
    }

    # TODO: this implementation needs to be adapted to be more generic in next version
    $addons = Get-EnabledAddons
    $addons.Addons | ForEach-Object {
        $addon = $_
        $addonConfig = Get-AddonConfig -Name $addon
        if ($null -eq $addonConfig) {
            Write-Log "Addon '$addon' not found in config, skipping.." -Console
            return
        }

        # addon dashboard
        $name = 'dashboard'
        if ($addon -eq $name -and $Enable -eq $true) {
            Write-Log "Security addon enabled: adapting $name addon ..." -Console
            (Invoke-Kubectl -Params 'delete' , '-f', "$PSScriptRoot\dashboard\manifests\dashboard-nginx-ingress.yaml").Output | Write-Log
            (Invoke-Kubectl -Params 'apply' , '-f', "$PSScriptRoot\security\addons\dashboard-nginx-ingress-security.yaml").Output | Write-Log
            return
        }
        if ($addon -eq $name -and $Enable -eq $false) {
            Write-Log "Security addon disable: adapting $name addon ..." -Console
            (Invoke-Kubectl -Params 'delete' , '-f', "$PSScriptRoot\security\addons\dashboard-nginx-ingress-security.yaml").Output | Write-Log
            (Invoke-Kubectl -Params 'apply' , '-f', "$PSScriptRoot\dashboard\manifests\dashboard-nginx-ingress.yaml").Output | Write-Log
            return
        }

        # addon logging
        $name = 'logging'
        if ($addon -eq $name -and $Enable -eq $true) {
            Write-Log "Security addon enabled: adapting $name addon ..." -Console
            (Invoke-Kubectl -Params 'delete' , '-f', "$PSScriptRoot\logging\manifests\opensearch-dashboards\ingress.yaml").Output | Write-Log
            (Invoke-Kubectl -Params 'apply' , '-f', "$PSScriptRoot\security\addons\logging-nginx-ingress-security.yaml").Output | Write-Log
            return
        }
        if ($addon -eq $name -and $Enable -eq $false) {
            Write-Log "Security addon disable: adapting $name addon ..." -Console
            (Invoke-Kubectl -Params 'delete' , '-f', "$PSScriptRoot\security\addons\logging-nginx-ingress-security.yaml").Output | Write-Log
            (Invoke-Kubectl -Params 'apply' , '-f', "$PSScriptRoot\logging\manifests\opensearch-dashboards\ingress.yaml").Output | Write-Log
            return
        }

        # addon monitoring
        $name = 'monitoring'
        if ($addon -eq $name -and $Enable -eq $true) {
            Write-Log "Security addon enabled: adapting $name addon ..." -Console
            (Invoke-Kubectl -Params 'delete' , '-f', "$PSScriptRoot\monitoring\manifests\plutono\ingress.yaml").Output | Write-Log
            (Invoke-Kubectl -Params 'delete' , '-f', "$PSScriptRoot\monitoring\manifests\plutono\configmap.yaml").Output | Write-Log
            (Invoke-Kubectl -Params 'apply' , '-f', "$PSScriptRoot\security\addons\monitoring-nginx-ingress-security.yaml").Output | Write-Log
            (Invoke-Kubectl -Params 'apply' , '-f', "$PSScriptRoot\security\addons\monitoring-configmap-plutono-security.yaml").Output | Write-Log
            # restart pod plutono
            (Invoke-Kubectl -Params 'delete' , 'pod', '-l', 'app.kubernetes.io/name=kube-prometheus-stack-plutono', '-n', 'monitoring').Output | Write-Log
            return
        }
        if ($addon -eq $name -and $Enable -eq $false) {
            Write-Log "Security addon disable: adapting $name addon ..." -Console
            (Invoke-Kubectl -Params 'delete' , '-f', "$PSScriptRoot\security\addons\monitoring-nginx-ingress-security.yaml").Output | Write-Log
            (Invoke-Kubectl -Params 'delete' , '-f', "$PSScriptRoot\security\addons\monitoring-configmap-plutono-security.yaml").Output | Write-Log
            (Invoke-Kubectl -Params 'apply' , '-f', "$PSScriptRoot\monitoring\manifests\plutono\ingress.yaml").Output | Write-Log
            (Invoke-Kubectl -Params 'apply' , '-f', "$PSScriptRoot\monitoring\manifests\plutono\configmap.yaml").Output | Write-Log
            # restart pod plutono
            (Invoke-Kubectl -Params 'delete' , 'pod', '-l', 'app.kubernetes.io/name=kube-prometheus-stack-plutono', '-n', 'monitoring').Output | Write-Log
            return
        }
    }
    Write-Log 'Addons have been adapted to new security settings' -Console
<<<<<<< HEAD
} 
=======
}
>>>>>>> 6fe6ea15

Export-ModuleMember -Function Get-EnabledAddons, Add-AddonToSetupJson, Remove-AddonFromSetupJson,
Install-DebianPackages, Get-DebianPackageAvailableOffline, Test-IsAddonEnabled, Invoke-AddonsHooks, Copy-ScriptsToHooksDir,
Remove-ScriptsFromHooksDir, Get-AddonConfig, Backup-Addons, Restore-Addons, Get-AddonStatus, Find-AddonManifests,
Get-ErrCodeAddonAlreadyDisabled, Get-ErrCodeAddonAlreadyEnabled, Get-ErrCodeAddonEnableFailed, Get-ErrCodeAddonNotFound,
Add-HostEntries, Update-IngressForAddons<|MERGE_RESOLUTION|>--- conflicted
+++ resolved
@@ -752,13 +752,8 @@
     Write-Log "Adapting ingress entries for addons, security is on: $Enable" -Console
 
     # check ingress type
-<<<<<<< HEAD
-    if ((Test-IsAddonEnabled -Name 'ingress-nginx') -eq $false) {
-        Write-Log 'Traefik ingress is used, adaptions cannot be made for traefik, please use nginx !' -Console
-=======
     if ((Test-IsAddonEnabled -Addon ([pscustomobject] @{Name = 'ingress'; Implementation = 'nginx' })) -eq $false) {
         Write-Log 'Traefik ingress is used, adaptions cannot be made for traefik, please use nginx!' -Console
->>>>>>> 6fe6ea15
         return
     }
 
@@ -826,11 +821,7 @@
         }
     }
     Write-Log 'Addons have been adapted to new security settings' -Console
-<<<<<<< HEAD
-} 
-=======
-}
->>>>>>> 6fe6ea15
+}
 
 Export-ModuleMember -Function Get-EnabledAddons, Add-AddonToSetupJson, Remove-AddonFromSetupJson,
 Install-DebianPackages, Get-DebianPackageAvailableOffline, Test-IsAddonEnabled, Invoke-AddonsHooks, Copy-ScriptsToHooksDir,
