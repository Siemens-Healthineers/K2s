--- conflicted
+++ resolved
@@ -169,20 +169,19 @@
 	return Get-ChildItem -File -Recurse -Depth 1 -Path $Directory -Filter 'addon.manifest.yaml' | ForEach-Object { $_.FullName }
 }
 
-<<<<<<< HEAD
 function Get-EnabledAddons {   
 
     Write-Log "Getting enabled addons.."
 
-    $config = Get-AddonsConfig
-
-    $enabledAddons = [System.Collections.ArrayList]@()
+	$config = Get-AddonsConfig
+
+	$enabledAddons = [System.Collections.ArrayList]@()
 
     if ($null -eq $config) {
         Write-Log "No addons config found"
 
-        return , $enabledAddons
-    }
+		return , $enabledAddons
+	}
 
     Write-Log "Addons config found"
 
@@ -210,51 +209,7 @@
         }
     }
 
-    return , $enabledAddons
-=======
-function Get-EnabledAddons {
-	$function = $MyInvocation.MyCommand.Name
-
-	Write-Log "[$script::$function] Getting enabled addons.."
-
-	$config = Get-AddonsConfig
-
-	$enabledAddons = [System.Collections.ArrayList]@()
-
-	if ($null -eq $config) {
-		Write-Log "[$script::$function] No addons config found"
-
-		return , $enabledAddons
-	}
-
-	Write-Log "[$script::$function] Addons config found"
-
-	$config | ForEach-Object {
-		$addon = $_
-		Write-Log "[$script::$function] found addon '$($_.Name)'"
-		$alreadyExistingAddon = $enabledAddons | Where-Object { $_.Name -eq $addon.Name }
-		if ($alreadyExistingAddon) {
-			$alreadyExistingAddon.Implementations.Add($addon.Implementation) | Out-Null
-			$enabledAddons = $enabledAddons | Where-Object { $_ -ne $addon.Name }
-			if ($enableAddons) {
-				$enabledAddons.Add($alreadyExistingAddon) | Out-Null
-			}
-			else {
-				$enabledAddons = [System.Collections.ArrayList]@($enabledAddons)
-			}
-		}
-		else {
-			if ($null -eq $addon.Implementation) {
-				$enabledAddons.Add([pscustomobject]@{ Name = $addon.Name }) | Out-Null
-			}
-			else {
-				$enabledAddons.Add([pscustomobject]@{ Name = $addon.Name; Implementations = [System.Collections.ArrayList]@($addon.Implementation) }) | Out-Null
-			}
-		}
-	}
-
 	return , $enabledAddons
->>>>>>> b74081cb
 }
 
 <#
