--- conflicted
+++ resolved
@@ -758,11 +758,7 @@
     Write-Log "Adapting ingress entries for addons, security is on: $Enable" -Console
 
     # TODO: this implementation needs to be adapted to be more generic in next version
-<<<<<<< HEAD
     $addons = Get-AddonsConfig
-=======
-    $addons = Get-EnabledAddons
->>>>>>> d09ff550
     $addons | ForEach-Object {
         $addon = $_.Name
         $addonConfig = Get-AddonConfig -Name $addon
@@ -782,13 +778,8 @@
         # addon logging
         $name = 'logging'
         if ($addon -eq $name -and $Enable -eq $true) {
-<<<<<<< HEAD
             Write-Log "  Security addon enabled: adapting $name addon ..." -Console
-            (Invoke-Kubectl -Params 'delete' , '-f', "$PSScriptRoot\logging\manifests\opensearch-dashboards\ingress.yaml").Output | Write-Log
-=======
-            Write-Log "Security addon enabled: adapting $name addon ..." -Console
             (Invoke-Kubectl -Params 'delete' , '-f', "$PSScriptRoot\logging\manifests\opensearch-dashboards\ingress-nginx.yaml").Output | Write-Log
->>>>>>> d09ff550
             (Invoke-Kubectl -Params 'apply' , '-f', "$PSScriptRoot\security\addons\logging-nginx-ingress-security.yaml").Output | Write-Log
             return
         }
@@ -802,13 +793,8 @@
         # addon monitoring
         $name = 'monitoring'
         if ($addon -eq $name -and $Enable -eq $true) {
-<<<<<<< HEAD
             Write-Log "  Security addon enabled: adapting $name addon ..." -Console
-            (Invoke-Kubectl -Params 'delete' , '-f', "$PSScriptRoot\monitoring\manifests\plutono\ingress.yaml").Output | Write-Log
-=======
-            Write-Log "Security addon enabled: adapting $name addon ..." -Console
             (Invoke-Kubectl -Params 'delete' , '-f', "$PSScriptRoot\monitoring\manifests\plutono\ingress-nginx.yaml").Output | Write-Log
->>>>>>> d09ff550
             (Invoke-Kubectl -Params 'delete' , '-f', "$PSScriptRoot\monitoring\manifests\plutono\configmap.yaml").Output | Write-Log
             (Invoke-Kubectl -Params 'apply' , '-f', "$PSScriptRoot\security\addons\monitoring-nginx-ingress-security.yaml").Output | Write-Log
             (Invoke-Kubectl -Params 'apply' , '-f', "$PSScriptRoot\security\addons\monitoring-configmap-plutono-security.yaml").Output | Write-Log
