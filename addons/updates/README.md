<!--
SPDX-FileCopyrightText: © 2023 Siemens Healthcare GmbH

SPDX-License-Identifier: MIT
-->

# Updates

## Introduction

The `updates` addon provides a way to automate the deployment of applications. It uses ArgoCD under the hood. It automates the deployment of applications by continuously monitoring the live state of applications and comparing it to the desired state defined in a Git repository. New deployments can be created via a CLI or the [ArgoCD web-based UI](https://argo-cd.readthedocs.io/en/stable/getting_started/#creating-apps-via-ui)

## Getting started

The updates addon can be enabled using the k2s CLI by running the following command:
```
k2s addons enable updates
```

### Integration with ingress nginx and ingress traefik addons

The updates addon can be integrated with either the ingress nginx or the ingress traefik addon so that it can be exposed outside the cluster.

For example, the updates addon can be enabled along with traefik addon using the following command:
```
k2s addons enable updates --ingress traefik
```
_Note:_ The above command shall enable the ingress traefik addon if it is not enabled.

## Accessing the updates dashboard

The updates dashboard UI can be accessed via the following methods.

### Access using ingress

To access updates dashboard via ingress, the ingress nginx or the ingress traefik addon has to enabled.
Once the addons are enabled, then the ArgoCD dashboard UI can be accessed at the following link: https://k2s.cluster.local/updates/ and https://k2s-updates.cluster.local (with HTTP using http://.. instead of https://..)

### Access using port-forwarding

To access updates dashboard via port-forwarding, the following command can be executed:
```
kubectl -n updates port-forward svc/argocd-server 8080:443
```
In this case, the updates dashboard UI can be accessed at the following link: http://localhost:8080/updates

### Deploy an application with the updates addon

There are two ways of deploying applications with the updates addon, either by using the CLI or web UI:

#### Via CLI

Step 1 - Login via the CLI:
```
argocd login k2s-updates.cluster.local
```
Proceed with the username and the password returend by the enable process.

Step 2 - Add a repository 
```
argocd repo add https://github.com/argoproj/argocd-example-apps.git  --proxy http://172.19.1.1:8181
```
Here we add a Git repository where our configurations files are located. If the repository is private we can still access it by providing the corresponding credentials with `--username <username> --password <password>`.

**Important:** Make sure to use the `--proxy` flag otherwise no connection will be established

Step 3 - Deploy example application
```
argocd app create guestbook --repo https://github.com/argoproj/argocd-example-apps.git --path guestbook --dest-server https://kubernetes.default.svc --dest-namespace argocd-test
```

Step 4 - Sync application
After creating an application with ArgoCD (Step 3), the application is not directly deployed in the cluster and has to be synced:
```
argocd app sync guestbook
```

#### Via the web UI

Step 1 - Login via the UI
Visit `k2s-updates.cluster.local` and login using the credentials return by the enable process.

Step 2 - Add a repository
Navigate to Settings -> Repository -> Connect Repo

Fill in the information required information. If the repository is private, either provide your username and password or use the specific keys.

**Important:** Please make sure to use the proxy option at the bottom with this input: `http://172.19.1.1:8181`

Step 3 - Deploy example application
Navigate to Applications -> New App 

Fill in the required information and create the app in ArgoCD

Step 4 - Sync application

In the application overview there should now be the option to sync your application.

## Disable updates

The updates addon can be disabled using the k2s CLI by running the following command:
```
k2s addons disable updates
```

_Note:_ The above command will only disable updates addon. If other addons were enabled while enabling the updates addon, they will not be disabled.

## Further Information

If you want to use `argocd admin export` and `argocd admin import` you have to specific the `updates` namespace: e.g. `argocd admin export -n updates`.
The reason for this is the scoped installtion of ArgoCD to the `updates` namespace 

## Further Reading
- [ArgoCD](https://argo-cd.readthedocs.io/en/stable/)

## TODO
[x] k2.cluster.local/updates - Traefik
[x] k2.cluster.local/updates - nginx
[-] k2-updates.cluster.local/ - nginx (modify with strip)
[-] k2-updates.cluster.local/ - Traefik (modify with strip)

[x] Kubectl port forward -> problem mit basepath

[x] ArgoCD binary download
[x] Retrieve Credentials and add Write-UsageForUser

[x] Description in addon manifest

[] `k2s system upgrade` functionallity

[x] Add documentation for deploying applications

[x] Go e2e tests

<<<<<<< HEAD
([] ArgoRollout)
=======
([] ArgoRollout)

Argo ConfigMap
```
data:
  # Value for base href in index.html. Used if Argo CD is running behind reverse proxy under subpath different from / (default "/")
  server.basehref: "/updates"
  # Used if Argo CD is running behind reverse proxy under subpath different from /
  server.rootpath: "/updates"
```

```
kubectl -n updates set env deployment/argocd-server HTTP_PROXY=http://172.19.1.1:8181/ HTTPS_PROXY=http://172.19.1.1:8181/ 

kubectl -n updates set env deployment/argocd-server HTTP_PROXY=http://172.19.1.1:8181/ HTTPS_PROXY=http://172.19.1.1:8181/ NO_PROXY=argocd-repo-server,argocd-application-controller,argocd-metrics,argocd-server,argocd-server-metrics,argocd-redis,argocd-dex-server,172.20.0.0,172.19.0.0,localhost

kubectl -n updates set env deployment/argocd-repo-server HTTP_PROXY=http://172.19.1.1:8181/ HTTPS_PROXY=http://172.19.1.1:8181/

kubectl -n updates set env deployment/argocd-dex-server HTTP_PROXY=http://172.19.1.1:8181/ HTTPS_PROXY=http://172.19.1.1:8181/
```



>>>>>>> 50d4332d
<|MERGE_RESOLUTION|>--- conflicted
+++ resolved
@@ -132,30 +132,4 @@
 
 [x] Go e2e tests
 
-<<<<<<< HEAD
-([] ArgoRollout)
-=======
-([] ArgoRollout)
-
-Argo ConfigMap
-```
-data:
-  # Value for base href in index.html. Used if Argo CD is running behind reverse proxy under subpath different from / (default "/")
-  server.basehref: "/updates"
-  # Used if Argo CD is running behind reverse proxy under subpath different from /
-  server.rootpath: "/updates"
-```
-
-```
-kubectl -n updates set env deployment/argocd-server HTTP_PROXY=http://172.19.1.1:8181/ HTTPS_PROXY=http://172.19.1.1:8181/ 
-
-kubectl -n updates set env deployment/argocd-server HTTP_PROXY=http://172.19.1.1:8181/ HTTPS_PROXY=http://172.19.1.1:8181/ NO_PROXY=argocd-repo-server,argocd-application-controller,argocd-metrics,argocd-server,argocd-server-metrics,argocd-redis,argocd-dex-server,172.20.0.0,172.19.0.0,localhost
-
-kubectl -n updates set env deployment/argocd-repo-server HTTP_PROXY=http://172.19.1.1:8181/ HTTPS_PROXY=http://172.19.1.1:8181/
-
-kubectl -n updates set env deployment/argocd-dex-server HTTP_PROXY=http://172.19.1.1:8181/ HTTPS_PROXY=http://172.19.1.1:8181/
-```
-
-
-
->>>>>>> 50d4332d
+([] ArgoRollout)