--- conflicted
+++ resolved
@@ -34,10 +34,6 @@
 
 var _ = BeforeSuite(func(ctx context.Context) {
 	suite = framework.Setup(ctx, framework.SystemMustBeRunning)
-<<<<<<< HEAD
-	addons = suite.AddonsAdditionalInfo().AllAddons()
-=======
->>>>>>> 7591d8e8
 })
 
 var _ = AfterSuite(func(ctx context.Context) {
