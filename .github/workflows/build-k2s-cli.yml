--- conflicted
+++ resolved
@@ -45,12 +45,7 @@
       run: |
         git config --local user.email github-actions@github.com
         git config --local user.name github-actions
-        git remote -v
-<<<<<<< HEAD
-        git remote set-url origin git@github.com:Siemens-Healthineers/K2s.git
-=======
-        git remote set-url origin git@github.com/Siemens-Healthineers/K2s.git
->>>>>>> 33858a3f
+        git remote set-url git@github.com:Siemens-Healthineers/K2s.git
         git remote -v
 
     - name: Show all diff
