--- conflicted
+++ resolved
@@ -34,13 +34,13 @@
         uses: GuillaumeFalourd/setup-windows10-sdk-action@v2
         with:
           sdk-version: 22621
+          sdk-version: 22621
 
       # - uses: TheMrMilchmann/setup-msvc-dev@v3
       #   with:
       #     arch: x64
       #     sdk: 10.0.22621.0
 
-<<<<<<< HEAD
       # - name: Configure build for amd64
       #   uses: ilammy/msvc-dev-cmd@v1
       #   with:
@@ -51,13 +51,6 @@
         uses: microsoft/setup-msbuild@v2
         with:
           msbuild-architecture: x64
-=======
-      - name: Configure build for amd64
-        uses: ilammy/msvc-dev-cmd@v1
-        with:
-          arch: amd64
-          sdk: 10.0.22621.0
->>>>>>> da9a77e4
 
       - name: Configure repo
         run: |
