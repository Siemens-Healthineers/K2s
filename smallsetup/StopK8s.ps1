# SPDX-FileCopyrightText: © 2023 Siemens Healthcare GmbH
#
# SPDX-License-Identifier: MIT

#Requires -RunAsAdministrator

Param(
    [parameter(Mandatory = $false, HelpMessage = 'Show all logs in terminal')]
    [switch] $ShowLogs = $false,
    [parameter(Mandatory = $false, HelpMessage = 'Directory containing additional hooks to be executed after local hooks are executed')]
    [string] $AdditionalHooksDir = '',
    [parameter(Mandatory = $false, HelpMessage = 'Cache vSwitches on stop')]
    [switch] $CacheK2sVSwitches,
    [parameter(Mandatory = $false, HelpMessage = 'Skips showing stop header display')]
    [switch] $SkipHeaderDisplay = $false
)

$infraModule = "$PSScriptRoot\..\lib\modules\k2s\k2s.infra.module\k2s.infra.module.psm1"
$nodeModule = "$PSScriptRoot\..\lib\modules\k2s\k2s.node.module\k2s.node.module.psm1"
$clusterModule = "$PSScriptRoot\..\lib\modules\k2s\k2s.cluster.module\k2s.cluster.module.psm1"
Import-Module $infraModule, $nodeModule, $clusterModule

Initialize-Logging -ShowLogs:$ShowLogs

# make sure we are at the right place for executing this script
$kubePath = Get-KubePath
Set-Location $kubePath

if ($SkipHeaderDisplay -eq $false) {
    Write-Log 'Stopping K2s'
}

# reset default namespace
$kubeToolsPath = Get-KubeToolsPath
$kubectlExe = "$kubeToolsPath\kubectl.exe"
if (Test-Path "$kubectlExe") {
    Write-Log 'Resetting default namespace for kubernetes'
    &"$kubectlExe" config set-context --current --namespace=default | Out-Null
}

$ProgressPreference = 'SilentlyContinue'

$WSL = Get-ConfigWslFlag

Write-Log 'Stopping Kubernetes services on the Windows node' -Console

Stop-ServiceAndSetToManualStart 'kubeproxy'
Stop-ServiceAndSetToManualStart 'kubelet'
Stop-ServiceAndSetToManualStart 'flanneld'
Stop-ServiceAndSetToManualStart 'windows_exporter'
Stop-ServiceAndSetToManualStart 'containerd'
Stop-ServiceAndSetToManualStart 'httpproxy'
Stop-ServiceAndSetToManualStart 'dnsproxy'

$shallRestartDocker = $false
if ($(Get-Service -Name 'docker' -ErrorAction SilentlyContinue).Status -eq 'Running') {
    Stop-ServiceProcess 'docker' 'dockerd'
    $shallRestartDocker = $true
}

$isReusingExistingLinuxComputer = Get-ReuseExistingLinuxComputerForMasterNodeFlag
$windowsHostIpAddress = Get-ConfiguredKubeSwitchIP
$wslSwitchName = Get-WslSwitchName

if ($WSL) {
    wsl --shutdown
    Remove-NetIPAddress -IPAddress $windowsHostIpAddress -PrefixLength 24 -Confirm:$False -ErrorAction SilentlyContinue
    Reset-DnsServer $wslSwitchName
}
elseif ($isReusingExistingLinuxComputer) {
    $switchName = Get-NetIPAddress -IPAddress $windowsHostIpAddress | Select-Object -ExpandProperty 'InterfaceAlias'
    Reset-DnsServer $switchName
}
else {
    # stop vm
    $controlPlaneVMHostName = Get-ConfigControlPlaneNodeHostname
    if ($(Get-VM | Where-Object Name -eq $controlPlaneVMHostName | Measure-Object).Count -eq 1 ) {
<<<<<<< HEAD
        Write-Log ('Stopping VM: ' + $controlPlaneVMHostName) -Console
=======
        Write-Log ('Stopping ' + $controlPlaneVMHostName + ' VM') -Console
>>>>>>> a3eaef1b
        Stop-VM -Name $controlPlaneVMHostName -Force -WarningAction SilentlyContinue
    }
}

Write-Log 'Stopping K8s network' -Console
Restart-WinService 'hns'

Invoke-Hook -HookName 'BeforeStopK8sNetwork' -AdditionalHooksDir $AdditionalHooksDir

if (!$CacheK2sVSwitches) {
    # remove kubeswitch
    Remove-KubeSwitch

    # Remove the external switch
    Remove-ExternalSwitch
}

# remove NAT
Remove-DefaultNetNat

if ($WSL) {
    $hns = $(Get-HNSNetwork)
    $hns | Where-Object Name -Like ('*' + $wslSwitchName + '*') | Remove-HNSNetwork -ErrorAction SilentlyContinue
    Restart-WinService 'WslService'
}

Write-Log 'Delete network policies'
if(!$CacheK2sVSwitches) { 
    Get-HnsPolicyList | Remove-HnsPolicyList -ErrorAction SilentlyContinue
}

if ($shallRestartDocker) {
    Start-ServiceProcess 'docker'
}

# Sometimes only removal from registry helps and reboot
if(!$CacheK2sVSwitches) { 
    Write-Log 'Cleaning up registry for NicList'
    Get-ChildItem -Path 'HKLM:\SYSTEM\CurrentControlSet\Services\VMSMP\Parameters\NicList' | Remove-Item -ErrorAction SilentlyContinue | Out-Null
}

$ipControlPlaneCIDR = Get-ConfiguredControlPlaneCIDR
$setupConfigRoot = Get-RootConfigk2s
$clusterCIDRMaster = $setupConfigRoot.psobject.properties['podNetworkMasterCIDR'].value
$clusterCIDRHost = $setupConfigRoot.psobject.properties['podNetworkWorkerCIDR'].value
$clusterCIDRServices = $setupConfigRoot.psobject.properties['servicesCIDR'].value
$clusterCIDRServicesLinux = $setupConfigRoot.psobject.properties['servicesCIDRLinux'].value
$clusterCIDRServicesWindows = $setupConfigRoot.psobject.properties['servicesCIDRWindows'].value

# Remove routes
Write-Log "Remove route to $ipControlPlaneCIDR"
route delete $ipControlPlaneCIDR >$null 2>&1
Write-Log "Remove route to $clusterCIDRMaster"
route delete $clusterCIDRMaster >$null 2>&1
Write-Log "Remove route to $clusterCIDRHost"
route delete $clusterCIDRHost >$null 2>&1
Write-Log "Remove route to $clusterCIDRServices"
route delete $clusterCIDRServices >$null 2>&1
route delete $clusterCIDRServicesLinux >$null 2>&1
route delete $clusterCIDRServicesWindows >$null 2>&1

Invoke-Hook -HookName 'AfterStopK8sNetwork' -AdditionalHooksDir $AdditionalHooksDir

Disable-LoopbackAdapter

Write-Log '...Kubernetes system stopped.'
<|MERGE_RESOLUTION|>--- conflicted
+++ resolved
@@ -75,11 +75,7 @@
     # stop vm
     $controlPlaneVMHostName = Get-ConfigControlPlaneNodeHostname
     if ($(Get-VM | Where-Object Name -eq $controlPlaneVMHostName | Measure-Object).Count -eq 1 ) {
-<<<<<<< HEAD
-        Write-Log ('Stopping VM: ' + $controlPlaneVMHostName) -Console
-=======
         Write-Log ('Stopping ' + $controlPlaneVMHostName + ' VM') -Console
->>>>>>> a3eaef1b
         Stop-VM -Name $controlPlaneVMHostName -Force -WarningAction SilentlyContinue
     }
 }
